--- conflicted
+++ resolved
@@ -312,19 +312,16 @@
         description="Oddział w zasięgu 2” odrzuca k3 znaczniki ran.",
     ),
     AbilityDefinition(
-<<<<<<< HEAD
         slug="przepowiednia",
         name="Przepowiednia",
         type="active",
         description=(
             "Wybierz oddział przeciwnika, który zostanie aktywowany jako następny, jeżeli to możliwe."
         ),
-=======
         slug="presja",
         name="Presja",
         type="active",
         description="Odział w zasięgu 12” przestaje być wyczerpany.",
->>>>>>> b19aa2e9
     ),
     AbilityDefinition(
         slug="rozkaz",
