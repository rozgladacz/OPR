"""Kalkulator kosztów jednostek zgodny z arkuszem VBA."""

from __future__ import annotations

import json
import re
import unicodedata
from dataclasses import dataclass
from functools import lru_cache
from pathlib import Path
from typing import Any, Iterable, Sequence

from .. import models
from ..data import abilities as ability_catalog
from .utils import passive_flags_to_payload


MORALE_ABILITY_MULTIPLIERS = {"nieustraszony": 0.5, "stracency": 0.5}

DEFENSE_BASE_VALUES = {2: 2.0, 3: 1.67, 4: 1.33, 5: 1.0, 6: 0.8}
DEFENSE_ABILITY_MODIFIERS = {
    "delikatny": {2: -0.05, 3: -0.07, 4: -0.08, 5: -0.1, 6: -0.13},
    "niewrazliwy": {2: 0.05, 3: 0.1, 4: 0.2, 5: 0.3, 6: 0.35},
    "regeneracja": {2: 1.0, 3: 0.65, 4: 0.5, 5: 0.45, 6: 0.4},
}

TOUGHNESS_SPECIAL = {1: 1.0, 2: 2.15, 3: 3.5}

<<<<<<< HEAD
QUALITY_ROW_ABILITIES = {"nieustraszony", "stracency"}

DEFENSE_ABILITY_SLUGS = set(DEFENSE_ABILITY_MODIFIERS)
=======
DEFENSE_ROW_ABILITIES = {
    2: {"delikatny"},
    3: {"niewrazliwy"},
    4: {"regeneracja"},
}
DEFENSE_ROW_SLUGS = {
    slug for entries in DEFENSE_ROW_ABILITIES.values() for slug in entries
}
>>>>>>> c7d74712

RANGE_TABLE = {0: 0.6, 12: 0.65, 18: 1.0, 24: 1.25, 30: 1.45, 36: 1.55}

AP_BASE = {-1: 0.8, 0: 1.0, 1: 1.5, 2: 1.9, 3: 2.25, 4: 2.5, 5: 2.65}
AP_LANCE = {-1: 0.15, 0: 0.35, 1: 0.3, 2: 0.25, 3: 0.15, 4: 0.1, 5: 0.05}
AP_NO_COVER = {-1: 0.1, 0: 0.25, 1: 0.2, 2: 0.15, 3: 0.1, 4: 0.1, 5: 0.05}
AP_CORROSIVE = {-1: 0.05, 0: 0.05, 1: 0.1, 2: 0.25, 3: 0.4, 4: 0.5, 5: 0.55}

BLAST_MULTIPLIER = {2: 1.95, 3: 2.8, 6: 4.3}
DEADLY_MULTIPLIER = {2: 1.9, 3: 2.6, 6: 3.8}

TRANSPORT_MULTIPLIERS = [
    ({"samolot"}, 3.5),
    ({"zasadzka", "zwiadowca"}, 2.5),
    ({"latajacy"}, 1.5),
    ({"szybki", "zwinny"}, 1.25),
]

BASE_COST_FACTOR = 5.0

_RULESET_FALLBACK_PATH = (
    Path(__file__).resolve().parent.parent / "rulesets" / "default.json"
)


@lru_cache()
def default_ruleset_config() -> dict[str, Any]:
    try:
        with _RULESET_FALLBACK_PATH.open("r", encoding="utf-8") as fp:
            data = json.load(fp)
    except (FileNotFoundError, json.JSONDecodeError):
        return {}
    return data if isinstance(data, dict) else {}


def _apply_ruleset_overrides() -> None:
    config = default_ruleset_config()
    range_modifiers = config.get("range_modifiers")
    if isinstance(range_modifiers, dict):
        for key, value in range_modifiers.items():
            try:
                numeric = float(value)
            except (TypeError, ValueError):
                continue
            key_text = str(key).strip().casefold()
            if key_text in {"melee", "m"}:
                RANGE_TABLE[0] = numeric
            else:
                try:
                    RANGE_TABLE[int(key)] = numeric
                except (TypeError, ValueError):
                    continue
    base_factor = config.get("base_cost_factor")
    if isinstance(base_factor, (int, float)) and base_factor > 0:
        global BASE_COST_FACTOR
        BASE_COST_FACTOR = float(base_factor)


_apply_ruleset_overrides()


ROLE_SLUGS = {"wojownik", "strzelec"}


@dataclass
class PassiveState:
    payload: list[dict[str, Any]]
    counts: dict[str, int]
    traits: list[str]


def _ensure_extra_data(extra: Any) -> dict[str, Any] | None:
    if isinstance(extra, dict):
        return extra
    if isinstance(extra, str):
        try:
            parsed = json.loads(extra)
        except json.JSONDecodeError:
            return None
        return parsed if isinstance(parsed, dict) else None
    return None


def _passive_payload(unit: models.Unit | None) -> list[dict[str, Any]]:
    if unit is None:
        return []
    payload: list[dict[str, Any]] = []
    for entry in passive_flags_to_payload(getattr(unit, "flags", None)):
        if not isinstance(entry, dict):
            continue
        slug = str(entry.get("slug") or "").strip()
        if not slug:
            continue
        is_default = bool(entry.get("is_default", False))
        payload.append(
            {
                "slug": slug,
                "label": entry.get("label") or slug,
                "value": entry.get("value"),
                "is_default": is_default,
                "default_count": 1 if is_default else 0,
            }
        )
    return payload


def _parse_passive_counts(extra: dict[str, Any] | None) -> dict[str, int]:
    result: dict[str, int] = {}
    if not isinstance(extra, dict):
        return result
    raw_section = extra.get("passive")
    if isinstance(raw_section, dict):
        iterable = raw_section.items()
    elif isinstance(raw_section, list):
        iterable = []
        for entry in raw_section:
            if not isinstance(entry, dict):
                continue
            key = entry.get("slug") or entry.get("id")
            if key is None:
                continue
            iterable.append((key, entry.get("count") or entry.get("per_model") or entry.get("enabled")))
    else:
        return result
    for raw_key, raw_value in iterable:
        slug = str(raw_key).strip()
        if not slug:
            continue
        value = raw_value
        if isinstance(value, bool):
            result[slug] = 1 if value else 0
            continue
        try:
            parsed = int(value)
        except (TypeError, ValueError):
            try:
                parsed = int(float(value))
            except (TypeError, ValueError):
                parsed = 1 if value else 0
        result[slug] = 1 if parsed > 0 else 0
    return result


def _active_traits_from_payload(
    payload: Sequence[dict[str, Any]], counts: dict[str, int]
) -> list[str]:
    traits: list[str] = []
    for entry in payload:
        slug = str(entry.get("slug") or "").strip()
        if not slug:
            continue
        default_count = int(entry.get("default_count") or 0)
        selected = counts.get(str(slug), default_count)
        if selected <= 0:
            continue
        value = entry.get("value")
        if isinstance(value, bool):
            if value:
                traits.append(slug)
            continue
        if value is None:
            traits.append(slug)
            continue
        value_str = str(value).strip()
        if not value_str or value_str.casefold() in {"true", "yes"}:
            traits.append(slug)
        elif value_str.casefold() in {"false", "no", "0"}:
            continue
        else:
            traits.append(f"{slug}({value_str})")
    return traits


def compute_passive_state(
    unit: models.Unit | None, extra: dict[str, Any] | str | None = None
) -> PassiveState:
    payload = _passive_payload(unit)
    extra_data = _ensure_extra_data(extra)
    counts = _parse_passive_counts(extra_data)
    traits = _active_traits_from_payload(payload, counts)
    return PassiveState(payload=payload, counts=counts, traits=traits)


def _passive_flag_maps(passive_state: PassiveState) -> tuple[dict[str, int], dict[str, int]]:
    default_map: dict[str, int] = {}
    selected_map: dict[str, int] = {}
    for entry in passive_state.payload:
        slug = str(entry.get("slug") or "").strip()
        if not slug:
            continue
        try:
            default_count = int(entry.get("default_count") or 0)
        except (TypeError, ValueError):
            default_count = 0
        default_flag = 1 if default_count > 0 else 0
        selected_value = passive_state.counts.get(str(slug), default_flag)
        selected_flag = 1 if selected_value else 0
        identifiers: set[str] = set()
        for token in (slug, entry.get("label")):
            if not token:
                continue
            identifiers.add(normalize_name(token))
            ident = ability_identifier(token)
            if ident:
                identifiers.add(ident)
        for ident in {value for value in identifiers if value}:
            default_map[ident] = default_flag
            selected_map[ident] = selected_flag
    return default_map, selected_map


def _strip_role_traits(traits: Sequence[str]) -> list[str]:
    clean: list[str] = []
    for trait in traits:
        identifier = ability_identifier(trait)
        if identifier in ROLE_SLUGS:
            continue
        clean.append(trait)
    return clean


def _with_role_trait(traits: Sequence[str], slug: str | None) -> list[str]:
    base = list(traits)
    if slug and slug in ROLE_SLUGS:
        base.append(slug)
    return base


def _ascii_letters(value: str) -> str:
    result: list[str] = []
    for char in value:
        if unicodedata.combining(char):
            continue
        if ord(char) < 128:
            result.append(char)
            continue
        name = unicodedata.name(char, "")
        if "LETTER" in name:
            base = name.split("LETTER", 1)[1].strip()
            if " WITH " in base:
                base = base.split(" WITH ", 1)[0].strip()
            if " SIGN" in base:
                base = base.split(" SIGN", 1)[0].strip()
            if " DIGRAPH" in base:
                base = base.split(" DIGRAPH", 1)[0].strip()
            tokens = base.split()
            if len(tokens) > 1 and len(tokens[-1]) == 1:
                base = tokens[-1]
            else:
                base = base.replace(" ", "")
            if not base:
                continue
            if "SMALL" in name:
                result.append(base.lower())
            else:
                result.append(base.upper())
        # Ignore characters without a useful letter mapping.
    return "".join(result)


def normalize_name(text: str | None) -> str:
    if not text:
        return ""
    value = unicodedata.normalize("NFKD", str(text))
    value = _ascii_letters(value)
    value = value.replace("-", " ").replace("_", " ")
    value = re.sub(r"\s+", " ", value.strip())
    return value.casefold()


def extract_number(text: str | None) -> float:
    if not text:
        return 0.0
    match = re.search(r"[0-9]+(?:[.,][0-9]+)?", str(text))
    if not match:
        return 0.0
    return float(match.group(0).replace(",", "."))


def flags_to_ability_list(flags: dict | None) -> list[str]:
    abilities: list[str] = []
    for key, value in (flags or {}).items():
        if key is None:
            continue
        raw_name = str(key).strip()
        if not raw_name:
            continue
        is_optional = raw_name.endswith("?")
        name = raw_name[:-1] if is_optional else raw_name
        if not name:
            continue
        slug = ability_catalog.slug_for_name(name) or name
        if is_optional:
            # Zdolności oznaczone znakiem zapytania są dostępne do kupienia,
            # ale nie wchodzą w skład podstawowego profilu jednostki.
            # Nie powinny więc wpływać na koszt ani statystyki bazowe.
            continue
        if isinstance(value, bool):
            if value:
                abilities.append(slug)
            continue
        if value is None:
            abilities.append(slug)
            continue
        value_str = str(value).strip()
        if not value_str or value_str.casefold() in {"true", "yes"}:
            abilities.append(slug)
        else:
            abilities.append(f"{slug}({value_str})")
    return abilities


def ability_choices(ability: str | None) -> list[str]:
    identifier = ability_identifier(ability)
    if not identifier:
        return []
    normalized = identifier.replace("\\", "/")
    if "/" not in normalized:
        return [identifier]
    options: list[str] = []
    for part in normalized.split("/"):
        part = part.strip()
        if not part:
            continue
        slug = ability_catalog.slug_for_name(part)
        if slug:
            options.append(slug)
        else:
            options.append(normalize_name(part))
    return options or [identifier]


def unit_trait_variants(unit_flags: dict | None) -> list[tuple[str, ...]]:
    base_traits = flags_to_ability_list(unit_flags)
    variants: list[tuple[str, ...]] = [tuple()]
    for trait in base_traits:
        options = ability_choices(trait)
        if not options:
            continue
        next_variants: list[tuple[str, ...]] = []
        for existing in variants:
            for option in options:
                next_variants.append(existing + (option,))
        variants = next_variants if next_variants else variants
    if not variants:
        return [tuple()]
    dedup: dict[tuple[str, ...], None] = {}
    for variant in variants:
        dedup.setdefault(variant, None)
    return list(dedup.keys())


def split_traits(text: str | None) -> list[str]:
    if not text:
        return []
    return [part.strip() for part in re.split(r"[,;]", text) if part.strip()]


def clamp_quality(value: int) -> int:
    return max(2, min(6, int(value)))


def clamp_defense(value: int) -> int:
    return max(2, min(6, int(value)))


def morale_modifier(quality: int, penalty_multiplier: float = 1.0) -> float:
    quality = clamp_quality(quality)
    penalty = max(float(penalty_multiplier), 0.0)
    return 1.3 - (quality - 1) / 10.0 * penalty


def defense_modifier(defense: int, ability_slugs: Iterable[str] | None = None) -> float:
    defense = clamp_defense(defense)
    value = DEFENSE_BASE_VALUES[defense]
    if ability_slugs:
        for slug in ability_slugs:
            modifier_map = DEFENSE_ABILITY_MODIFIERS.get(slug)
            if modifier_map:
                value += modifier_map.get(defense, 0.0)
    return value


def toughness_modifier(toughness: int) -> float:
    toughness = max(int(toughness), 1)
    if toughness in TOUGHNESS_SPECIAL:
        return TOUGHNESS_SPECIAL[toughness]
    return max(1.0, (5 * toughness) // 3 - 2)


def lookup_with_nearest(table: dict[int, float], key: int) -> float:
    if key in table:
        return table[key]
    nearest = min(table, key=lambda existing: abs(existing - key))
    return table[nearest]


def range_multiplier(range_value: int) -> float:
    if range_value in RANGE_TABLE:
        return RANGE_TABLE[range_value]
    nearest = min(RANGE_TABLE, key=lambda existing: abs(existing - range_value))
    return RANGE_TABLE[nearest]


def normalize_range_value(value: str | int | float | None) -> int:
    if value is None:
        return 0
    if isinstance(value, (int, float)):
        numeric = float(value)
    else:
        text = str(value).strip()
        if not text:
            return 0
        lowered = text.casefold()
        if lowered in {"melee", "m"}:
            return 0
        numeric = extract_number(lowered)
    if numeric <= 0:
        return 0
    return int(round(numeric))


def ability_identifier(text: str | None) -> str:
    if text is None:
        return ""
    raw = str(text).strip()
    if not raw:
        return ""
    base = raw
    for separator in ("(", "=", ":"):
        if separator in base:
            base = base.split(separator, 1)[0].strip()
    slug = ability_catalog.slug_for_name(base)
    if slug:
        return slug
    return normalize_name(base)


def passive_cost(ability_name: str, tou: float = 1.0, aura: bool = False) -> float:
    slug = ability_identifier(ability_name)
    norm = normalize_name(ability_name)
    key = slug or norm
    if not key:
        return 0.0

    tou = float(tou)

    if slug == "zasadzka":
        return 2.0 * tou
    if slug == "zwiadowca":
        return 2.0 * tou
    if slug == "szybki":
        return 1.0 * tou
    if slug == "wolny":
        return -1.0 * tou
    if slug == "harcownik":
        return 1.5 * tou
    if slug == "nieruchomy":
        return 2.5 * tou
    if slug == "zwinny":
        return 0.5 * tou
    if slug == "niezgrabny":
        return -0.5 * tou
    if slug == "latajacy":
        return 1.0 * tou
    if slug == "samolot":
        return 3.0 * tou
    if slug == "kontra":
        return 2.0 * tou
    if slug == "maskowanie":
        return 2.0 * tou
    if slug == "okopany":
        return 1.0 * tou
    if slug == "tarcza":
        return 1.25 * tou
    if slug == "straznik":
        return 3.0 * tou

    if aura:
        if slug in {"nieustraszony", "stracency"}:
            return 1.5 * tou
        if slug == "delikatny":
            return 0.5 * tou
        if slug == "niewrazliwy":
            return 2.0 * tou
        if slug == "regeneracja":
            return 3.5 * tou
        if slug == "furia":
            return 3.0 * tou
        if slug == "nieustepliwy":
            return 3.5 * tou

    if slug == "strach":
        value = extract_number(ability_name)
        return 0.75 * value

    return 0.0


def _parse_aura_value(name: str, value: str | None) -> tuple[str, float]:
    aura_range = 6.0
    ability_ref = ""
    if value:
        parts = value.split("|", 1)
        if len(parts) == 2:
            ability_ref = parts[0].strip()
            aura_range = extract_number(parts[1]) or 6.0
        else:
            ability_ref = value.strip()
    if not ability_ref:
        desc = normalize_name(name)
        if desc.startswith("aura("):
            match = re.match(r"aura\(([^)]+)\)\s*[:\-–]?\s*(.*)", desc)
            if match:
                aura_range = extract_number(match.group(1)) or 6.0
                raw_ref = match.group(2)
                ability_ref = raw_ref.lstrip(": -–").strip().rstrip(") ")
                ability_ref = ability_ref.strip()
        elif desc.startswith("aura:" ):
            ability_ref = desc.split(":", 1)[1].strip()
        else:
            ability_ref = desc[4:].lstrip(": -–").strip()
    slug = ability_catalog.slug_for_name(ability_ref) or ability_identifier(ability_ref)
    return slug, aura_range


def ability_cost_from_name(
    name: str,
    value: str | None = None,
    unit_abilities: Sequence[str] | None = None,
    *,
    toughness: int | float | None = None,
    quality: int | None = None,
    defense: int | None = None,
    weapons: Sequence[models.Weapon] | None = None,
) -> float:
    desc = normalize_name(name)
    if not desc:
        return 0.0

    abilities: list[str] = list(unit_abilities or [])
    slug = ability_identifier(name)

    def _contains_slug(items: Sequence[str], needle: str | None) -> bool:
        if not needle:
            return False
        for element in items:
            if ability_identifier(element) == needle:
                return True
        return False

    if slug and not _contains_slug(abilities, slug):
        if value is not None and str(value).strip():
            abilities.append(f"{slug}({value})")
        else:
            abilities.append(slug)

    abilities_without: list[str]
    if slug:
        abilities_without = []
        removed = False
        for item in abilities:
            if not removed and ability_identifier(item) == slug:
                removed = True
                continue
            abilities_without.append(item)
    else:
        abilities_without = list(abilities)

    ability_set: set[str] = set()
    for item in abilities:
        identifier = ability_identifier(item)
        if identifier:
            ability_set.add(identifier)

    row_delta: float | None = None
    if (
        slug
        and quality is not None
        and defense is not None
        and toughness is not None
        and abilities_without != abilities
<<<<<<< HEAD
        and (slug in QUALITY_ROW_ABILITIES or slug in DEFENSE_ABILITY_SLUGS)
=======
        and (slug in MORALE_ABILITY_MULTIPLIERS or slug in DEFENSE_ROW_SLUGS)
>>>>>>> c7d74712
    ):
        row_delta = base_model_cost(
            int(quality),
            int(defense),
            int(float(toughness)),
            abilities,
        ) - base_model_cost(
            int(quality),
            int(defense),
            int(float(toughness)),
            abilities_without,
        )

    weapon_delta = 0.0
    if (
        weapons
        and slug
        and quality is not None
        and abilities_without != abilities
    ):
        traits_with = abilities
        traits_without = abilities_without
        total_with = 0.0
        total_without = 0.0
        for weapon in weapons:
            total_with += weapon_cost(weapon, int(quality), traits_with)
            total_without += weapon_cost(weapon, int(quality), traits_without)
        weapon_delta = total_with - total_without

    if desc.startswith("transport"):
        capacity = extract_number(value or name)
        multiplier = 1.0
        for options, value in TRANSPORT_MULTIPLIERS:
            if ability_set & options:
                multiplier = value
        base_result = capacity * multiplier
    elif desc.startswith("aura"):
        ability_slug, aura_range = _parse_aura_value(name, value)
        cost = passive_cost(ability_slug, 8.0, True)
        if abs(aura_range - 12.0) < 1e-6:
            cost *= 2.0
        base_result = cost
    elif desc.startswith("mag"):
        base_result = 8.0 * extract_number(value or name)
    elif desc == "przekaznik":
        base_result = 4.0
    elif slug == "latanie":
        base_result = 20.0
    elif desc.startswith("rozkaz"):
        ability_ref = value or (desc.split(":", 1)[1].strip() if ":" in desc else "")
        ability_slug = ability_catalog.slug_for_name(ability_ref) or ability_identifier(ability_ref)
        base_result = passive_cost(ability_slug, 10.0, True)
    elif desc == "radio":
        base_result = 3.0
    else:
        tou_value = float(toughness) if toughness is not None else 1.0
        definition = ability_catalog.find_definition(slug) if slug else None
        if definition and definition.type == "passive":
            base_result = passive_cost(name, tou_value)
        elif slug and not definition:
            base_result = passive_cost(name, tou_value)
        else:
            base_result = 0.0

    if row_delta is not None:
        base_result = row_delta

    return base_result + weapon_delta


def base_model_cost(
    quality: int,
    defense: int,
    toughness: int,
    abilities: Sequence[str] | None,
) -> float:
    ability_list = list(abilities or [])
<<<<<<< HEAD
    qua_row = 1
    defense_abilities: list[str] = []
=======
    morale_multiplier = 1.0
    applied_morale_modifiers: set[str] = set()
    def_row = 1
>>>>>>> c7d74712
    passive_total = 0.0

    for ability in ability_list:
        slug = ability_identifier(ability)
        norm = slug or normalize_name(ability)
        if not norm:
            continue
        if slug in MORALE_ABILITY_MULTIPLIERS and slug not in applied_morale_modifiers:
            morale_multiplier *= MORALE_ABILITY_MULTIPLIERS[slug]
            applied_morale_modifiers.add(slug)
            continue
        if slug in DEFENSE_ABILITY_SLUGS:
            defense_abilities.append(slug)
            continue
        passive_total += passive_cost(ability, float(toughness))

<<<<<<< HEAD
    quality_value = quality_modifier(int(quality), qua_row)
    defense_value = defense_modifier(int(defense), defense_abilities)
=======
    morale_value = morale_modifier(int(quality), morale_multiplier)
    defense_value = defense_modifier(int(defense), def_row)
>>>>>>> c7d74712
    toughness_value = toughness_modifier(int(toughness))

    cost = BASE_COST_FACTOR * morale_value * defense_value * toughness_value
    cost += passive_total
    return cost


def _weapon_cost(
    quality: int,
    range_value: int,
    attacks: float,
    ap: int,
    weapon_traits: Sequence[str],
    unit_traits: Sequence[str],
    allow_assault_extra: bool = True,
) -> float:
    chance = 7.0
    attacks = float(attacks if attacks is not None else 1.0)
    attacks = max(attacks, 0.0)
    ap = int(ap or 0)
    range_mod = range_multiplier(range_value)
    ap_mod = lookup_with_nearest(AP_BASE, ap)
    mult = 1.0
    q = int(quality)

    unit_set: set[str] = set()
    for trait in unit_traits:
        identifier = ability_identifier(trait)
        if identifier:
            unit_set.add(identifier)
    melee = range_value == 0

    if melee and "furia" in unit_set:
        chance += 0.65
    if not melee and "nieustepliwy" in unit_set:
        chance += 0.65
    if not melee and "wojownik" in unit_set:
        mult *= 0.5
    if melee and "strzelec" in unit_set:
        mult *= 0.5
    if not melee and "zle_strzela" in unit_set:
        q = 5
    if not melee and "dobrze_strzela" in unit_set:
        q = 4

    assault = False
    overcharge = False

    for trait in weapon_traits:
        norm = normalize_name(trait)
        if not norm:
            continue

        if norm.startswith("rozprysk") or norm.startswith("blast"):
            value = int(round(extract_number(trait)))
            if value in BLAST_MULTIPLIER:
                mult *= BLAST_MULTIPLIER[value]
                continue

        if norm.startswith("zabojczy") or norm.startswith("deadly"):
            value = int(round(extract_number(trait)))
            if value in DEADLY_MULTIPLIER:
                mult *= DEADLY_MULTIPLIER[value]
                continue

        if norm in {"rozrywajacy", "rozrywajaca", "rozrwyajaca", "rending"}:
            chance += 1.0
        elif norm in {"lanca", "lance"}:
            chance += 0.65
        elif norm in {"namierzanie", "lock on"}:
            chance += 0.35
            mult *= 1.1
            ap_mod += lookup_with_nearest(AP_NO_COVER, ap)
        elif norm in {"ciezki", "heavy"}:
            chance -= 0.35
        elif norm in {"impet", "impact"}:
            ap_mod += lookup_with_nearest(AP_LANCE, ap)
        elif norm in {"bez oslon", "bez oslony", "no cover"}:
            ap_mod += lookup_with_nearest(AP_NO_COVER, ap)
        elif norm in {"zracy", "corrosive"}:
            ap_mod += lookup_with_nearest(AP_CORROSIVE, ap)
        elif norm in {"niebezposredni", "indirect"}:
            mult *= 1.2
        elif norm in {"zuzywalny", "limited"}:
            mult *= 0.5
        elif norm in {"precyzyjny", "precise"}:
            mult *= 1.5
        elif norm in {"niezawodny", "niezawodna", "reliable"}:
            q = 2
        elif norm in {"szturmowy", "szturmowa", "assault"}:
            assault = True
        elif norm in {"bez regeneracji", "bez regegenracji", "no regen", "no regeneration"}:
             mult *= 1.5
        elif norm in {"podkrecenie", "overcharge", "overclock"}:
            overcharge = True

    chance = max(chance - q, 1.0)
    cost = attacks * 2.0 * range_mod * chance * ap_mod * mult

    if overcharge and (not assault or range_value != 0):
        cost *= 1.4

    if assault and allow_assault_extra and range_value != 0:
        extra = _weapon_cost(
            quality,
            0,
            attacks,
            ap,
            weapon_traits,
            unit_traits,
            allow_assault_extra=False,
        )
        if overcharge:
            cost += extra + max(cost, extra) * 0.4
        else:
            cost += extra
    else:
        if overcharge:
            cost *= 1.4
    return cost


def weapon_cost(
    weapon: models.Weapon,
    unit_quality: int = 4,
    unit_flags: dict | Sequence[str] | None = None,
) -> float:
    if isinstance(unit_flags, dict):
        unit_traits = flags_to_ability_list(unit_flags)
    elif unit_flags is None:
        unit_traits = []
    else:
        unit_traits = list(unit_flags)
    range_value = normalize_range_value(weapon.effective_range)
    traits = split_traits(weapon.effective_tags)
    attacks_value = weapon.effective_attacks
    cost: float | None = None
    cost = _weapon_cost(
        unit_quality,
        range_value,
        attacks_value,
        weapon.effective_ap,
        traits,
        unit_traits,
    )

    if cost is None:
        cost = 0.0
    cost = max(cost, 0.0)
    return round(cost, 2)
  
def unit_default_weapons(unit: models.Unit | None) -> list[models.Weapon]:
    if unit is None:
        return []

    weapons: list[models.Weapon] = []
    seen: set[int] = set()
    links = getattr(unit, "weapon_links", None) or []
    for link in links:
        if link.weapon is None:
            continue
        is_default = bool(getattr(link, "is_default", False))
        count_raw = getattr(link, "default_count", None)
        try:
            count = int(count_raw)
        except (TypeError, ValueError):
            count = 1 if is_default else 0
        if count < 0:
            count = 0
        if not is_default and count > 0:
            is_default = True
        if not is_default or count <= 0:
            continue
        for _ in range(count):
            weapons.append(link.weapon)
        seen.add(link.weapon.id)
    if unit.default_weapon:
        default_id = unit.default_weapon_id or getattr(unit.default_weapon, "id", None)
        if default_id is None or default_id not in seen:
            weapons.append(unit.default_weapon)
            if default_id is not None:
                seen.add(default_id)
    return weapons

def ability_cost(
    ability_link: models.UnitAbility,
    unit_traits: Sequence[str] | None = None,
    toughness: int | float | None = None,
) -> float:
    ability = ability_link.ability
    if not ability:
        return 0.0
    if ability.cost_hint is not None:
        return float(ability.cost_hint)
    unit = getattr(ability_link, "unit", None)
    value = None
    if ability_link.params_json:
        try:
            data = json.loads(ability_link.params_json)
        except json.JSONDecodeError:
            data = {}
        value = data.get("value")
    base_toughness = toughness
    if base_toughness is None and unit is not None:
        base_toughness = getattr(unit, "toughness", None)
    return ability_cost_from_name(
        ability.name or "",
        value,
        unit_traits,
        toughness=base_toughness,
        quality=getattr(unit, "quality", None) if unit is not None else None,
        defense=getattr(unit, "defense", None) if unit is not None else None,
        weapons=unit_default_weapons(unit) if unit is not None else None,
    )


def unit_total_cost(unit: models.Unit) -> float:
    passive_state = compute_passive_state(unit)
    unit_traits = passive_state.traits
    cost = base_model_cost(unit.quality, unit.defense, unit.toughness, unit_traits)
    for weapon in unit_default_weapons(unit):
        cost += weapon_cost(weapon, unit.quality, unit_traits)
    cost += sum(
        ability_cost(link, unit_traits, toughness=unit.toughness)
        for link in unit.abilities
    )
    return round(cost, 2)


def roster_unit_role_totals(
    roster_unit: models.RosterUnit,
    payload: dict[str, dict[str, int]] | None = None,
) -> dict[str, float]:
    unit = getattr(roster_unit, "unit", None)
    if unit is None:
        return {"wojownik": 0.0, "strzelec": 0.0}

    extra_data = payload if isinstance(payload, dict) else _ensure_extra_data(
        getattr(roster_unit, "extra_weapons_json", None)
    )
    has_structured_loadout = isinstance(extra_data, dict)
    raw_data: dict[str, Any] = extra_data if has_structured_loadout else {}

    loadout_mode: str | None = None
    if has_structured_loadout:
        mode_value = raw_data.get("mode")
        if isinstance(mode_value, str):
            loadout_mode = mode_value

    passive_state = compute_passive_state(unit, extra_data if has_structured_loadout else None)
    base_traits = _strip_role_traits(passive_state.traits)
    default_weapons = unit_default_weapons(unit)

    def _parse_counts(section: str) -> dict[int, int]:
        raw_section = raw_data.get(section)
        result: dict[int, int] = {}
        if isinstance(raw_section, dict):
            items = raw_section.items()
        elif isinstance(raw_section, list):
            temp: list[tuple[Any, Any]] = []
            for entry in raw_section:
                if not isinstance(entry, dict):
                    continue
                entry_id = (
                    entry.get("loadout_key")
                    or entry.get("key")
                    or entry.get("id")
                    or entry.get("weapon_id")
                    or entry.get("ability_id")
                )
                if entry_id is None:
                    continue
                temp.append((entry_id, entry.get("per_model") or entry.get("count") or 0))
            items = temp
        else:
            items = []
        for raw_id, raw_value in items:
            raw_id_str = str(raw_id)
            base_id = raw_id_str.split(":", 1)[0]
            try:
                parsed_id = int(base_id)
            except (TypeError, ValueError):
                try:
                    parsed_id = int(float(base_id))
                except (TypeError, ValueError):
                    continue
            try:
                parsed_value = int(raw_value)
            except (TypeError, ValueError):
                try:
                    parsed_value = int(float(raw_value))
                except (TypeError, ValueError):
                    parsed_value = 0
            if parsed_value < 0:
                parsed_value = 0
            result[parsed_id] = parsed_value
        return result

    weapons_counts = _parse_counts("weapons") if has_structured_loadout else {}
    active_counts = _parse_counts("active") if has_structured_loadout else {}
    aura_counts = _parse_counts("aura") if has_structured_loadout else {}
    passive_counts = passive_state.counts

    total_mode = loadout_mode == "total"
    model_multiplier = max(int(getattr(roster_unit, "count", 0)), 0)
    model_count = max(model_multiplier, 1)

    def _to_total(value: int) -> int:
        safe_value = max(int(value), 0)
        return safe_value if total_mode else safe_value * model_count

    def _weapon_cost_map(current_traits: Sequence[str]) -> dict[int, float]:
        results: dict[int, float] = {}
        links = getattr(unit, "weapon_links", None) or []
        for link in links:
            weapon = link.weapon
            if not weapon or link.weapon_id is None:
                continue
            if link.weapon_id in results:
                continue
            results[link.weapon_id] = weapon_cost(
                weapon,
                unit.quality,
                current_traits,
            )
        if unit.default_weapon and unit.default_weapon_id is not None:
            weapon_id = unit.default_weapon_id
            if weapon_id not in results:
                results[weapon_id] = weapon_cost(
                    unit.default_weapon,
                    unit.quality,
                    current_traits,
                )
        if roster_unit.selected_weapon and roster_unit.selected_weapon.id is not None:
            weapon_id = roster_unit.selected_weapon.id
            if weapon_id not in results:
                results[weapon_id] = weapon_cost(
                    roster_unit.selected_weapon,
                    unit.quality,
                    current_traits,
                )
        return results

    def _passive_entries(current_traits: Sequence[str]) -> list[dict[str, Any]]:
        entries: list[dict[str, Any]] = []
        for entry in passive_state.payload:
            slug = str(entry.get("slug") or "").strip()
            if not slug or slug in ROLE_SLUGS:
                continue
            label = entry.get("label") or slug
            value = entry.get("value")
            default_count = int(entry.get("default_count") or 0)
            cost_value = ability_cost_from_name(
                label or slug,
                value,
                current_traits,
                toughness=unit.toughness,
                quality=unit.quality,
                defense=unit.defense,
                weapons=default_weapons,
            )
            entries.append(
                {
                    "slug": slug,
                    "default_count": default_count,
                    "cost": float(cost_value),
                }
            )
        return entries

    passive_defaults, _ = _passive_flag_maps(passive_state)

    def _passive_default_flag(name: str | None) -> int | None:
        for key in (ability_identifier(name), normalize_name(name)):
            if key and key in passive_defaults:
                return passive_defaults[key]
        return None

    def _ability_cost_map(current_traits: Sequence[str]) -> tuple[dict[int, float], float, float]:
        ability_map: dict[int, float] = {}
        passive_total = 0.0
        active_total = 0.0
        for link in getattr(unit, "abilities", []):
            ability = link.ability
            if not ability:
                continue
            cost_value = ability_cost(
                link,
                current_traits,
                toughness=unit.toughness,
            )
            if ability.type == "passive":
                default_flag = _passive_default_flag(ability.name)
                if default_flag is None or default_flag > 0:
                    passive_total += cost_value
            else:
                ability_map[ability.id] = cost_value
                active_total += cost_value
        return ability_map, passive_total, active_total

    def _compute_total(current_traits: Sequence[str]) -> float:
        ability_map, passive_total, active_total = _ability_cost_map(current_traits)
        base_value = base_model_cost(
            unit.quality,
            unit.defense,
            unit.toughness,
            current_traits,
        )
        base_per_model = base_value + passive_total
        passive_entries = _passive_entries(current_traits)
        weapon_costs = _weapon_cost_map(current_traits)

        if has_structured_loadout:
            total = base_per_model * model_count
            for weapon_id, stored_count in weapons_counts.items():
                cost_value = weapon_costs.get(weapon_id)
                if cost_value is None:
                    continue
                total += cost_value * _to_total(stored_count)
            for ability_id, stored_count in {**active_counts, **aura_counts}.items():
                cost_value = ability_map.get(ability_id)
                if cost_value is None:
                    continue
                total += cost_value * _to_total(stored_count)
            passive_diff = 0.0
            for entry in passive_entries:
                slug = entry.get("slug")
                if not slug:
                    continue
                default_value = 1 if entry.get("default_count") else 0
                selected_value = passive_counts.get(str(slug), default_value)
                selected_flag = 1 if selected_value else 0
                diff = selected_flag - default_value
                if diff == 0:
                    continue
                cost_value = float(entry.get("cost") or 0.0)
                if cost_value == 0.0:
                    continue
                passive_diff += cost_value * diff
            if passive_diff:
                total += passive_diff * model_multiplier
            return round(total, 2)

        legacy_unit_cost = base_per_model + active_total
        if roster_unit.selected_weapon:
            legacy_unit_cost += weapon_cost(
                roster_unit.selected_weapon,
                unit.quality,
                current_traits,
            )
        else:
            for weapon in default_weapons:
                legacy_unit_cost += weapon_cost(
                    weapon,
                    unit.quality,
                    current_traits,
                )
        total = legacy_unit_cost * model_count
        return round(total, 2)

    warrior_total = _compute_total(_with_role_trait(base_traits, "wojownik"))
    shooter_total = _compute_total(_with_role_trait(base_traits, "strzelec"))
    return {"wojownik": warrior_total, "strzelec": shooter_total}


def roster_unit_cost(roster_unit: models.RosterUnit) -> float:
    totals = roster_unit_role_totals(roster_unit)
    warrior = float(totals.get("wojownik") or 0.0)
    shooter = float(totals.get("strzelec") or 0.0)
    return round(max(warrior, shooter), 2)


def roster_total(roster: models.Roster) -> float:
    return round(sum(roster_unit_cost(ru) for ru in roster.roster_units), 2)


def update_cached_costs(roster_units: Iterable[models.RosterUnit]) -> None:
    for ru in roster_units:
        ru.cached_cost = roster_unit_cost(ru)<|MERGE_RESOLUTION|>--- conflicted
+++ resolved
@@ -26,20 +26,7 @@
 
 TOUGHNESS_SPECIAL = {1: 1.0, 2: 2.15, 3: 3.5}
 
-<<<<<<< HEAD
-QUALITY_ROW_ABILITIES = {"nieustraszony", "stracency"}
-
 DEFENSE_ABILITY_SLUGS = set(DEFENSE_ABILITY_MODIFIERS)
-=======
-DEFENSE_ROW_ABILITIES = {
-    2: {"delikatny"},
-    3: {"niewrazliwy"},
-    4: {"regeneracja"},
-}
-DEFENSE_ROW_SLUGS = {
-    slug for entries in DEFENSE_ROW_ABILITIES.values() for slug in entries
-}
->>>>>>> c7d74712
 
 RANGE_TABLE = {0: 0.6, 12: 0.65, 18: 1.0, 24: 1.25, 30: 1.45, 36: 1.55}
 
@@ -622,11 +609,8 @@
         and defense is not None
         and toughness is not None
         and abilities_without != abilities
-<<<<<<< HEAD
-        and (slug in QUALITY_ROW_ABILITIES or slug in DEFENSE_ABILITY_SLUGS)
-=======
-        and (slug in MORALE_ABILITY_MULTIPLIERS or slug in DEFENSE_ROW_SLUGS)
->>>>>>> c7d74712
+        and (slug in MORALE_ABILITY_MULTIPLIERS or slug in DEFENSE_ABILITY_SLUGS)
+
     ):
         row_delta = base_model_cost(
             int(quality),
@@ -704,14 +688,10 @@
     abilities: Sequence[str] | None,
 ) -> float:
     ability_list = list(abilities or [])
-<<<<<<< HEAD
-    qua_row = 1
-    defense_abilities: list[str] = []
-=======
+
     morale_multiplier = 1.0
     applied_morale_modifiers: set[str] = set()
-    def_row = 1
->>>>>>> c7d74712
+    defense_abilities: list[str] = []
     passive_total = 0.0
 
     for ability in ability_list:
@@ -728,13 +708,8 @@
             continue
         passive_total += passive_cost(ability, float(toughness))
 
-<<<<<<< HEAD
-    quality_value = quality_modifier(int(quality), qua_row)
+    morale_value = morale_modifier(int(quality), morale_multiplier)
     defense_value = defense_modifier(int(defense), defense_abilities)
-=======
-    morale_value = morale_modifier(int(quality), morale_multiplier)
-    defense_value = defense_modifier(int(defense), def_row)
->>>>>>> c7d74712
     toughness_value = toughness_modifier(int(toughness))
 
     cost = BASE_COST_FACTOR * morale_value * defense_value * toughness_value
