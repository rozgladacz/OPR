--- conflicted
+++ resolved
@@ -688,15 +688,12 @@
         base_result = 45.0
     elif slug == "latanie":
         base_result = 20.0
-<<<<<<< HEAD
     elif slug == "mobilizacja":
         base_result = 30.0
-=======
     elif slug == "przepowiednia":
         base_result = 45.0
     elif slug == "presja":
         base_result = 45.0
->>>>>>> e06f292e
     elif desc.startswith("rozkaz"):
         ability_ref = value or (desc.split(":", 1)[1].strip() if ":" in desc else "")
         ability_slug = ability_catalog.slug_for_name(ability_ref) or ability_identifier(ability_ref)
