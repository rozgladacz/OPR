"""Kalkulator kosztów jednostek zgodny z arkuszem VBA."""

from __future__ import annotations

import json
import math
import re
import unicodedata
from dataclasses import dataclass
from functools import lru_cache
from pathlib import Path
from typing import Any, Iterable, Sequence

from .. import models
from ..data import abilities as ability_catalog
from .utils import passive_flags_to_payload


MORALE_ABILITY_MULTIPLIERS = {
    "nieustraszony": 0.5,
    "ucieczka": 0.5,
    "stracency": 0.5,
}

DEFENSE_BASE_VALUES = {2: 2.0, 3: 1.67, 4: 1.33, 5: 1.0, 6: 0.8}
DEFENSE_ABILITY_MODIFIERS = {
    "delikatny": {2: -0.05, 3: -0.07, 4: -0.08, 5: -0.1, 6: -0.13},
    "niewrazliwy": {2: 0.05, 3: 0.1, 4: 0.2, 5: 0.3, 6: 0.35},
    "regeneracja": {2: 1.0, 3: 0.65, 4: 0.5, 5: 0.45, 6: 0.4},
    "szpica": {2: 0.1, 3: 0.17, 4: 0.17, 5: 0.17, 6: 0.1},
    "waagh": {2: -0.03, 3: -0.03, 4: -0.03, 5: -0.02, 6: -0.01},
}

TOUGHNESS_SPECIAL = {1: 1.0, 2: 2.15, 3: 3.5}

DEFENSE_ABILITY_SLUGS = set(DEFENSE_ABILITY_MODIFIERS)

RANGE_TABLE = {0: 0.6, 12: 0.65, 18: 1.0, 24: 1.25, 30: 1.45, 36: 1.55}

CAUTIOUS_HIT_BONUS = {0: 0.0, 12: 0.0, 18: 0.5, 24: 0.7, 30: 0.8, 36: 0.9}

AP_BASE = {-1: 0.8, 0: 1.0, 1: 1.5, 2: 1.9, 3: 2.25, 4: 2.5, 5: 2.65}
AP_LANCE = {-1: 0.15, 0: 0.35, 1: 0.3, 2: 0.25, 3: 0.15, 4: 0.1, 5: 0.05}
AP_NO_COVER = {-1: 0.1, 0: 0.25, 1: 0.2, 2: 0.15, 3: 0.1, 4: 0.1, 5: 0.05}
AP_CORROSIVE = {-1: 0.05, 0: 0.05, 1: 0.1, 2: 0.25, 3: 0.4, 4: 0.5, 5: 0.55}
WAAGH_AP_MODIFIER = {-1: 0.01, 0: 0.02, 1: 0.05, 2: 0.04, 3: 0.04, 4: 0.03, 5: 0.02}

BLAST_MULTIPLIER = {2: 1.95, 3: 2.8, 6: 4.3}
DEADLY_MULTIPLIER = {2: 1.9, 3: 2.6, 6: 3.8}

TRANSPORT_MULTIPLIERS = [
    ({"samolot"}, 3.5),
    ({"zasadzka", "zwiadowca"}, 2.5),
    ({"latajacy"}, 1.5),
    ({"szybki", "zwinny"}, 1.25),
]

BASE_COST_FACTOR = 5.0

_RULESET_FALLBACK_PATH = (
    Path(__file__).resolve().parent.parent / "rulesets" / "default.json"
)


@lru_cache()
def default_ruleset_config() -> dict[str, Any]:
    try:
        with _RULESET_FALLBACK_PATH.open("r", encoding="utf-8") as fp:
            data = json.load(fp)
    except (FileNotFoundError, json.JSONDecodeError):
        return {}
    return data if isinstance(data, dict) else {}


def _apply_ruleset_overrides() -> None:
    config = default_ruleset_config()
    range_modifiers = config.get("range_modifiers")
    if isinstance(range_modifiers, dict):
        for key, value in range_modifiers.items():
            try:
                numeric = float(value)
            except (TypeError, ValueError):
                continue
            key_text = str(key).strip().casefold()
            if key_text in {"melee", "m"}:
                RANGE_TABLE[0] = numeric
            else:
                try:
                    RANGE_TABLE[int(key)] = numeric
                except (TypeError, ValueError):
                    continue
    base_factor = config.get("base_cost_factor")
    if isinstance(base_factor, (int, float)) and base_factor > 0:
        global BASE_COST_FACTOR
        BASE_COST_FACTOR = float(base_factor)


_apply_ruleset_overrides()


ROLE_SLUGS = {"wojownik", "strzelec"}


@dataclass
class PassiveState:
    payload: list[dict[str, Any]]
    counts: dict[str, int]
    traits: list[str]


def _ensure_extra_data(extra: Any) -> dict[str, Any] | None:
    if isinstance(extra, dict):
        return extra
    if isinstance(extra, str):
        try:
            parsed = json.loads(extra)
        except json.JSONDecodeError:
            return None
        return parsed if isinstance(parsed, dict) else None
    return None


def _passive_payload(unit: models.Unit | None) -> list[dict[str, Any]]:
    if unit is None:
        return []
    payload: list[dict[str, Any]] = []
    for entry in passive_flags_to_payload(getattr(unit, "flags", None)):
        if not isinstance(entry, dict):
            continue
        slug = str(entry.get("slug") or "").strip()
        if not slug:
            continue
        is_default = bool(entry.get("is_default", False))
        payload.append(
            {
                "slug": slug,
                "label": entry.get("label") or slug,
                "value": entry.get("value"),
                "is_default": is_default,
                "default_count": 1 if is_default else 0,
            }
        )
    return payload


def _parse_passive_counts(extra: dict[str, Any] | None) -> dict[str, int]:
    result: dict[str, int] = {}
    if not isinstance(extra, dict):
        return result
    raw_section = extra.get("passive")
    if isinstance(raw_section, dict):
        iterable = raw_section.items()
    elif isinstance(raw_section, list):
        iterable = []
        for entry in raw_section:
            if not isinstance(entry, dict):
                continue
            key = entry.get("slug") or entry.get("id")
            if key is None:
                continue
            iterable.append((key, entry.get("count") or entry.get("per_model") or entry.get("enabled")))
    else:
        return result
    for raw_key, raw_value in iterable:
        slug = str(raw_key).strip()
        if not slug:
            continue
        value = raw_value
        if isinstance(value, bool):
            result[slug] = 1 if value else 0
            continue
        try:
            parsed = int(value)
        except (TypeError, ValueError):
            try:
                parsed = int(float(value))
            except (TypeError, ValueError):
                parsed = 1 if value else 0
        result[slug] = 1 if parsed > 0 else 0
    return result


def _active_traits_from_payload(
    payload: Sequence[dict[str, Any]], counts: dict[str, int]
) -> list[str]:
    traits: list[str] = []
    for entry in payload:
        slug = str(entry.get("slug") or "").strip()
        if not slug:
            continue
        default_count = int(entry.get("default_count") or 0)
        selected = counts.get(str(slug), default_count)
        if selected <= 0:
            continue
        value = entry.get("value")
        if isinstance(value, bool):
            if value:
                traits.append(slug)
            continue
        if value is None:
            traits.append(slug)
            continue
        value_str = str(value).strip()
        if not value_str or value_str.casefold() in {"true", "yes"}:
            traits.append(slug)
        elif value_str.casefold() in {"false", "no", "0"}:
            continue
        else:
            traits.append(f"{slug}({value_str})")
    return traits


def compute_passive_state(
    unit: models.Unit | None, extra: dict[str, Any] | str | None = None
) -> PassiveState:
    payload = _passive_payload(unit)
    extra_data = _ensure_extra_data(extra)
    counts = _parse_passive_counts(extra_data)
    traits = _active_traits_from_payload(payload, counts)
    return PassiveState(payload=payload, counts=counts, traits=traits)


def _passive_flag_maps(passive_state: PassiveState) -> tuple[dict[str, int], dict[str, int]]:
    default_map: dict[str, int] = {}
    selected_map: dict[str, int] = {}
    for entry in passive_state.payload:
        slug = str(entry.get("slug") or "").strip()
        if not slug:
            continue
        try:
            default_count = int(entry.get("default_count") or 0)
        except (TypeError, ValueError):
            default_count = 0
        default_flag = 1 if default_count > 0 else 0
        selected_value = passive_state.counts.get(str(slug), default_flag)
        selected_flag = 1 if selected_value else 0
        identifiers: set[str] = set()
        for token in (slug, entry.get("label")):
            if not token:
                continue
            identifiers.add(normalize_name(token))
            ident = ability_identifier(token)
            if ident:
                identifiers.add(ident)
        for ident in {value for value in identifiers if value}:
            default_map[ident] = default_flag
            selected_map[ident] = selected_flag
    return default_map, selected_map


def _strip_role_traits(traits: Sequence[str]) -> list[str]:
    clean: list[str] = []
    for trait in traits:
        identifier = ability_identifier(trait)
        if identifier in ROLE_SLUGS:
            continue
        clean.append(trait)
    return clean


def _with_role_trait(traits: Sequence[str], slug: str | None) -> list[str]:
    base = list(traits)
    if slug and slug in ROLE_SLUGS:
        base.append(slug)
    return base


def _ascii_letters(value: str) -> str:
    result: list[str] = []
    for char in value:
        if unicodedata.combining(char):
            continue
        if ord(char) < 128:
            result.append(char)
            continue
        name = unicodedata.name(char, "")
        if "LETTER" in name:
            base = name.split("LETTER", 1)[1].strip()
            if " WITH " in base:
                base = base.split(" WITH ", 1)[0].strip()
            if " SIGN" in base:
                base = base.split(" SIGN", 1)[0].strip()
            if " DIGRAPH" in base:
                base = base.split(" DIGRAPH", 1)[0].strip()
            tokens = base.split()
            if len(tokens) > 1 and len(tokens[-1]) == 1:
                base = tokens[-1]
            else:
                base = base.replace(" ", "")
            if not base:
                continue
            if "SMALL" in name:
                result.append(base.lower())
            else:
                result.append(base.upper())
        # Ignore characters without a useful letter mapping.
    return "".join(result)


def normalize_name(text: str | None) -> str:
    if not text:
        return ""
    value = unicodedata.normalize("NFKD", str(text))
    value = _ascii_letters(value)
    value = value.replace("-", " ").replace("_", " ")
    value = re.sub(r"[!?]+$", "", value)
    value = re.sub(r"\s+", " ", value.strip())
    return value.casefold()


def extract_number(text: str | None) -> float:
    if not text:
        return 0.0
    match = re.search(r"[0-9]+(?:[.,][0-9]+)?", str(text))
    if not match:
        return 0.0
    return float(match.group(0).replace(",", "."))


def flags_to_ability_list(flags: dict | None) -> list[str]:
    abilities: list[str] = []
    for key, value in (flags or {}).items():
        if key is None:
            continue
        raw_name = str(key).strip()
        if not raw_name:
            continue
        is_optional = False
        name = raw_name
        while name.endswith(("?", "!")):
            if name.endswith("!"):
                name = name[:-1].strip()
                continue
            if name.endswith("?"):
                name = name[:-1].strip()
                is_optional = True
                continue
            break
        if not name:
            continue
        slug = ability_catalog.slug_for_name(name) or name
        if is_optional:
            # Zdolności oznaczone znakiem zapytania są dostępne do kupienia,
            # ale nie wchodzą w skład podstawowego profilu jednostki.
            # Nie powinny więc wpływać na koszt ani statystyki bazowe.
            continue
        if isinstance(value, bool):
            if value:
                abilities.append(slug)
            continue
        if value is None:
            abilities.append(slug)
            continue
        value_str = str(value).strip()
        if not value_str or value_str.casefold() in {"true", "yes"}:
            abilities.append(slug)
        else:
            abilities.append(f"{slug}({value_str})")
    return abilities


def ability_choices(ability: str | None) -> list[str]:
    identifier = ability_identifier(ability)
    if not identifier:
        return []
    normalized = identifier.replace("\\", "/")
    if "/" not in normalized:
        return [identifier]
    options: list[str] = []
    for part in normalized.split("/"):
        part = part.strip()
        if not part:
            continue
        slug = ability_catalog.slug_for_name(part)
        if slug:
            options.append(slug)
        else:
            options.append(normalize_name(part))
    return options or [identifier]


def unit_trait_variants(unit_flags: dict | None) -> list[tuple[str, ...]]:
    base_traits = flags_to_ability_list(unit_flags)
    variants: list[tuple[str, ...]] = [tuple()]
    for trait in base_traits:
        options = ability_choices(trait)
        if not options:
            continue
        next_variants: list[tuple[str, ...]] = []
        for existing in variants:
            for option in options:
                next_variants.append(existing + (option,))
        variants = next_variants if next_variants else variants
    if not variants:
        return [tuple()]
    dedup: dict[tuple[str, ...], None] = {}
    for variant in variants:
        dedup.setdefault(variant, None)
    return list(dedup.keys())


def split_traits(text: str | None) -> list[str]:
    if not text:
        return []
    return [part.strip() for part in re.split(r"[,;]", text) if part.strip()]


def clamp_quality(value: int) -> int:
    return max(2, min(6, int(value)))


def clamp_defense(value: int) -> int:
    return max(2, min(6, int(value)))


def morale_modifier(quality: int, penalty_multiplier: float = 1.0) -> float:
    quality = clamp_quality(quality)
    penalty = max(float(penalty_multiplier), 0.0)
    return 1.3 - (quality - 1) / 10.0 * penalty


def defense_modifier(defense: int, ability_slugs: Iterable[str] | None = None) -> float:
    defense = clamp_defense(defense)
    value = DEFENSE_BASE_VALUES[defense]
    if ability_slugs:
        for slug in ability_slugs:
            modifier_map = DEFENSE_ABILITY_MODIFIERS.get(slug)
            if modifier_map:
                value += modifier_map.get(defense, 0.0)
    return value


def toughness_modifier(toughness: int) -> float:
    toughness = max(int(toughness), 1)
    if toughness in TOUGHNESS_SPECIAL:
        return TOUGHNESS_SPECIAL[toughness]
    return max(1.0, (5 * toughness) // 3 - 2)


def lookup_with_nearest(table: dict[int, float], key: int) -> float:
    if key in table:
        return table[key]
    nearest = min(table, key=lambda existing: abs(existing - key))
    return table[nearest]


def range_multiplier(range_value: int) -> float:
    if range_value in RANGE_TABLE:
        return RANGE_TABLE[range_value]
    nearest = min(RANGE_TABLE, key=lambda existing: abs(existing - range_value))
    return RANGE_TABLE[nearest]


def normalize_range_value(value: str | int | float | None) -> int:
    if value is None:
        return 0
    if isinstance(value, (int, float)):
        numeric = float(value)
    else:
        text = str(value).strip()
        if not text:
            return 0
        lowered = text.casefold()
        if lowered in {"melee", "m"}:
            return 0
        numeric = extract_number(lowered)
    if numeric <= 0:
        return 0
    return int(round(numeric))


def ability_identifier(text: str | None) -> str:
    if text is None:
        return ""
    raw = str(text).strip()
    if not raw:
        return ""
    base = raw
    for separator in ("(", "=", ":"):
        if separator in base:
            base = base.split(separator, 1)[0].strip()
    base = base.rstrip("?!").strip()
    slug = ability_catalog.slug_for_name(base)
    if slug:
        return slug
    return normalize_name(base)


def passive_cost(ability_name: str, tou: float = 1.0, aura: bool = False) -> float:
    slug = ability_identifier(ability_name)
    norm = normalize_name(ability_name)
    key = slug or norm
    if not key:
        return 0.0

    tou = float(tou)

    if slug == "zasadzka":
        return 2.0 * tou
    if slug == "zwiadowca":
        return 2.0 * tou
    if slug == "szybki":
        return 1.0 * tou
    if slug == "wolny":
        return -1.0 * tou
    if slug == "harcownik":
        return 1.5 * tou
    if slug == "instynkt":
        return (-1.0 if not aura else 1.0) * tou
    if slug == "nieruchomy":
        return 2.5 * tou
    if slug == "zwinny":
        return 0.5 * tou
    if slug == "niezgrabny":
        return -0.5 * tou
    if slug == "latajacy":
        return 1.0 * tou
    if slug == "samolot":
        return 3.0 * tou
    if slug == "kontra":
        return 2.0 * tou
    if slug == "maskowanie":
        return 2.0 * tou
    if slug == "okopany":
        return 1.0 * tou
    if slug == "tarcza":
        return 1.25 * tou
    if slug == "zdobywca":
        return 3.0 * tou
    if slug == "straznik":
        return 3.0 * tou

    if aura:
        if slug in {"nieustraszony", "ucieczka", "stracency"}:
            return 1.5 * tou
        if slug == "delikatny":
            return 0.5 * tou
        if slug == "niewrazliwy":
            return 2.0 * tou
        if slug == "regeneracja":
            return 3.5 * tou
        if slug == "furia":
            return 3.0 * tou
        if slug == "przygotowanie":
            return 3.5 * tou

    if slug == "strach":
        value = extract_number(ability_name)
        return 0.75 * value

    return 0.0


def _parse_aura_value(name: str, value: str | None) -> tuple[str, float]:
    aura_range = 6.0
    ability_ref = ""
    if value:
        parts = value.split("|", 1)
        if len(parts) == 2:
            ability_ref = parts[0].strip()
            aura_range = extract_number(parts[1]) or 6.0
        else:
            ability_ref = value.strip()
    if not ability_ref:
        desc = normalize_name(name)
        if desc.startswith("aura("):
            match = re.match(r"aura\(([^)]+)\)\s*[:\-–]?\s*(.*)", desc)
            if match:
                aura_range = extract_number(match.group(1)) or 6.0
                raw_ref = match.group(2)
                ability_ref = raw_ref.lstrip(": -–").strip().rstrip(") ")
                ability_ref = ability_ref.strip()
        elif desc.startswith("aura:" ):
            ability_ref = desc.split(":", 1)[1].strip()
        else:
            ability_ref = desc[4:].lstrip(": -–").strip()
    slug = ability_catalog.slug_for_name(ability_ref) or ability_identifier(ability_ref)
    return slug, aura_range


def ability_cost_from_name(
    name: str,
    value: str | None = None,
    unit_abilities: Sequence[str] | None = None,
    *,
    toughness: int | float | None = None,
    quality: int | None = None,
    defense: int | None = None,
    weapons: Sequence[models.Weapon] | None = None,
) -> float:
    desc = normalize_name(name)
    if not desc:
        return 0.0

    abilities: list[str] = list(unit_abilities or [])
    slug = ability_identifier(name)

    def _contains_slug(items: Sequence[str], needle: str | None) -> bool:
        if not needle:
            return False
        for element in items:
            if ability_identifier(element) == needle:
                return True
        return False

    if slug and not _contains_slug(abilities, slug):
        if value is not None and str(value).strip():
            abilities.append(f"{slug}({value})")
        else:
            abilities.append(slug)

    abilities_without: list[str]
    if slug:
        abilities_without = []
        removed = False
        for item in abilities:
            if not removed and ability_identifier(item) == slug:
                removed = True
                continue
            abilities_without.append(item)
    else:
        abilities_without = list(abilities)

    ability_set: set[str] = set()
    for item in abilities:
        identifier = ability_identifier(item)
        if identifier:
            ability_set.add(identifier)

    row_delta: float | None = None
    if (
        slug
        and quality is not None
        and defense is not None
        and toughness is not None
        and abilities_without != abilities
        and (slug in MORALE_ABILITY_MULTIPLIERS or slug in DEFENSE_ABILITY_SLUGS)

    ):
        row_delta = base_model_cost(
            int(quality),
            int(defense),
            int(float(toughness)),
            abilities,
        ) - base_model_cost(
            int(quality),
            int(defense),
            int(float(toughness)),
            abilities_without,
        )

    weapon_delta = 0.0
    if (
        weapons
        and slug
        and quality is not None
        and abilities_without != abilities
    ):
        traits_with = abilities
        traits_without = abilities_without
        total_with = 0.0
        total_without = 0.0
        for weapon in weapons:
            total_with += weapon_cost(weapon, int(quality), traits_with)
            total_without += weapon_cost(weapon, int(quality), traits_without)
        weapon_delta = total_with - total_without
        if slug == "przygotowanie":
            weapon_delta = 0.0

    if desc.startswith("transport"):
        capacity = extract_number(value or name)
        multiplier = 1.0
        for options, value in TRANSPORT_MULTIPLIERS:
            if ability_set & options:
                multiplier = value
        base_result = capacity * multiplier
    elif desc.startswith("aura"):
        ability_slug, aura_range = _parse_aura_value(name, value)
        cost = passive_cost(ability_slug, 8.0, True)
        if abs(aura_range - 12.0) < 1e-6:
            cost *= 2.0
        base_result = cost
    elif desc.startswith("mag"):
        base_result = 8.0 * extract_number(value or name)
    elif desc == "przekaznik":
        base_result = 4.0
    elif desc == "koordynacja":
        base_result = 45.0
    elif slug == "latanie":
        base_result = 20.0
<<<<<<< HEAD
    elif slug == "przepowiednia":
=======
    elif slug == "presja":
>>>>>>> b19aa2e9
        base_result = 45.0
    elif desc.startswith("rozkaz"):
        ability_ref = value or (desc.split(":", 1)[1].strip() if ":" in desc else "")
        ability_slug = ability_catalog.slug_for_name(ability_ref) or ability_identifier(ability_ref)
        base_result = passive_cost(ability_slug, 10.0, True)
    elif desc == "radio":
        base_result = 3.0
    elif desc == "spaczenie":
        base_result = 20.0
    else:
        tou_value = float(toughness) if toughness is not None else 1.0
        definition = ability_catalog.find_definition(slug) if slug else None
        if slug == "przygotowanie":
            base_result = 0.0
        elif definition and definition.type == "passive":
            base_result = passive_cost(name, tou_value)
        elif slug and not definition:
            base_result = passive_cost(name, tou_value)
        else:
            base_result = 0.0

    if row_delta is not None:
        base_result = row_delta

    return base_result + weapon_delta


def base_model_cost(
    quality: int,
    defense: int,
    toughness: int,
    abilities: Sequence[str] | None,
) -> float:
    ability_list = list(abilities or [])

    morale_multiplier = 1.0
    applied_morale_modifiers: set[str] = set()
    defense_abilities: list[str] = []
    passive_total = 0.0

    for ability in ability_list:
        slug = ability_identifier(ability)
        norm = slug or normalize_name(ability)
        if not norm:
            continue
        if slug in MORALE_ABILITY_MULTIPLIERS and slug not in applied_morale_modifiers:
            morale_multiplier *= MORALE_ABILITY_MULTIPLIERS[slug]
            applied_morale_modifiers.add(slug)
            continue
        if slug in DEFENSE_ABILITY_SLUGS:
            defense_abilities.append(slug)
            continue
        passive_total += passive_cost(ability, float(toughness))

    morale_value = morale_modifier(int(quality), morale_multiplier)
    defense_value = defense_modifier(int(defense), defense_abilities)
    toughness_value = toughness_modifier(int(toughness))

    cost = BASE_COST_FACTOR * morale_value * defense_value * toughness_value
    cost += passive_total
    return cost


def _weapon_cost(
    quality: int,
    range_value: int,
    attacks: float,
    ap: int,
    weapon_traits: Sequence[str],
    unit_traits: Sequence[str],
    allow_assault_extra: bool = True,
) -> float:
    chance = 7.0
    attacks = float(attacks if attacks is not None else 1.0)
    attacks = max(attacks, 0.0)
    base_ap = int(ap or 0)
    range_mod = range_multiplier(range_value)
    ap_mod = lookup_with_nearest(AP_BASE, base_ap)
    mult = 1.0
    q = int(quality)

    unit_set: set[str] = set()
    for trait in unit_traits:
        identifier = ability_identifier(trait)
        if identifier:
            unit_set.add(identifier)
    melee = range_value == 0

    waagh_penalty = 0.0
    if "waagh" in unit_set:
        waagh_penalty = lookup_with_nearest(WAAGH_AP_MODIFIER, base_ap)

    if melee and "furia" in unit_set:
        chance += 0.65
    if not melee and "przygotowanie" in unit_set:
        chance += 0.65
    if "szpica" in unit_set:
        chance += 0.5
    if "ostrozny" in unit_set:
        chance += lookup_with_nearest(CAUTIOUS_HIT_BONUS, range_value)
    if not melee and "wojownik" in unit_set:
        mult *= 0.5
    if melee and "strzelec" in unit_set:
        mult *= 0.5
    if not melee and "zle_strzela" in unit_set:
        q = 5
    if not melee and "dobrze_strzela" in unit_set:
        q = 4
    if "zemsta" in unit_set:
        mult *= 1.1

    assault = False
    overcharge = False

    for trait in weapon_traits:
        norm = normalize_name(trait)
        if not norm:
            continue

        if norm.startswith("rozprysk") or norm.startswith("blast"):
            value = int(round(extract_number(trait)))
            if value in BLAST_MULTIPLIER:
                mult *= BLAST_MULTIPLIER[value]
                continue

        if norm.startswith("zabojczy") or norm.startswith("deadly"):
            value = int(round(extract_number(trait)))
            if value in DEADLY_MULTIPLIER:
                mult *= DEADLY_MULTIPLIER[value]
                continue

        if norm in {"seria", "rozrywajacy", "rozrywajaca", "rozrwyajaca", "rending"}:
            chance += 1.0
        elif norm in {"lanca", "lance"}:
            chance += 0.65
        elif norm in {"namierzanie", "lock on"}:
            chance += 0.35
            mult *= 1.1
            ap_mod += lookup_with_nearest(AP_NO_COVER, base_ap)
        elif norm in {"impet", "impact"}:
            ap_mod += lookup_with_nearest(AP_LANCE, base_ap)
        elif norm in {"bez oslon", "bez oslony", "no cover"}:
            ap_mod += lookup_with_nearest(AP_NO_COVER, base_ap)
        elif norm in {"zracy", "corrosive"}:
            ap_mod += lookup_with_nearest(AP_CORROSIVE, base_ap)
        elif norm in {"niebezposredni", "indirect"}:
            mult *= 1.2
        elif norm in {"zuzywalny", "limited"}:
            mult *= 0.5
        elif norm in {"precyzyjny", "precise"}:
            mult *= 1.5
        elif norm in {"niezawodny", "niezawodna", "reliable"}:
            q = 2
        elif norm in {"szturmowy", "szturmowa", "assault"}:
            assault = True
        elif norm in {
            "brutalny",
            "brutalna",
            "brutal",
            "bez regeneracji",
            "bez regegenracji",
            "no regen",
            "no regeneration",
        }:
            mult *= 1.1
        elif norm in {"podkrecenie", "overcharge", "overclock"}:
            overcharge = True

    if waagh_penalty:
        ap_mod = max(ap_mod - waagh_penalty, 0.0)

    chance = max(chance - q, 1.0)
    cost = attacks * 2.0 * range_mod * chance * ap_mod * mult

    if overcharge and (not assault or range_value != 0):
        cost *= 1.4

    if assault and allow_assault_extra and range_value != 0:
        extra = _weapon_cost(
            quality,
            0,
            attacks,
            base_ap,
            weapon_traits,
            unit_traits,
            allow_assault_extra=False,
        )
        if overcharge:
            cost += extra + max(cost, extra) * 0.4
        else:
            cost += extra
    else:
        if overcharge:
            cost *= 1.4
    return cost


def weapon_cost(
    weapon: models.Weapon,
    unit_quality: int = 4,
    unit_flags: dict | Sequence[str] | None = None,
    *,
    use_cached: bool = True,
) -> float:
    if isinstance(unit_flags, dict):
        unit_traits = flags_to_ability_list(unit_flags)
    elif unit_flags is None:
        unit_traits = []
    else:
        unit_traits = list(unit_flags)

    # Standard armory views should reuse cached weapon costs when possible.
    if use_cached and unit_quality == 4 and not unit_traits:
        cached = getattr(weapon, "effective_cached_cost", None)
        if isinstance(cached, (int, float)) and math.isfinite(cached):
            return round(max(float(cached), 0.0), 2)

    range_value = normalize_range_value(weapon.effective_range)
    traits = split_traits(weapon.effective_tags)
    attacks_value = weapon.effective_attacks
    cost: float | None = None
    cost = _weapon_cost(
        unit_quality,
        range_value,
        attacks_value,
        weapon.effective_ap,
        traits,
        unit_traits,
    )

    if cost is None:
        cost = 0.0
    cost = max(cost, 0.0)
    return round(cost, 2)
  
def unit_default_weapons(unit: models.Unit | None) -> list[models.Weapon]:
    if unit is None:
        return []

    weapons: list[models.Weapon] = []
    seen: set[int] = set()
    links = getattr(unit, "weapon_links", None) or []
    for link in links:
        if link.weapon is None:
            continue
        is_default = bool(getattr(link, "is_default", False))
        count_raw = getattr(link, "default_count", None)
        try:
            count = int(count_raw)
        except (TypeError, ValueError):
            count = 1 if is_default else 0
        if count < 0:
            count = 0
        if not is_default and count > 0:
            is_default = True
        if not is_default or count <= 0:
            continue
        for _ in range(count):
            weapons.append(link.weapon)
        seen.add(link.weapon.id)
    if unit.default_weapon:
        default_id = unit.default_weapon_id or getattr(unit.default_weapon, "id", None)
        if default_id is None or default_id not in seen:
            weapons.append(unit.default_weapon)
            if default_id is not None:
                seen.add(default_id)
    return weapons

def _ability_link_is_default(link: models.UnitAbility) -> bool:
    def _coerce_bool(value: Any) -> bool | None:
        if value is None:
            return None
        if isinstance(value, bool):
            return value
        if isinstance(value, (int, float)):
            return value != 0
        if isinstance(value, str):
            text = value.strip()
            if not text:
                return False
            lowered = text.casefold()
            if lowered in {"true", "yes", "1", "on"}:
                return True
            if lowered in {"false", "no", "0", "off"}:
                return False
            try:
                return float(text) != 0.0
            except ValueError:
                return True
        return bool(value)

    params_json = getattr(link, "params_json", None)
    if not params_json:
        return False
    try:
        params = json.loads(params_json)
    except json.JSONDecodeError:
        return False
    default_flag: bool | None = None
    for key in ("default", "is_default"):
        if key in params:
            default_flag = _coerce_bool(params.get(key))
            break
    if default_flag is None and "default_count" in params:
        try:
            return int(params.get("default_count") or 0) > 0
        except (TypeError, ValueError):
            return False
    return bool(default_flag)


def ability_cost(
    ability_link: models.UnitAbility,
    unit_traits: Sequence[str] | None = None,
    toughness: int | float | None = None,
) -> float:
    ability = ability_link.ability
    if not ability:
        return 0.0
    if ability.cost_hint is not None:
        return float(ability.cost_hint)
    unit = getattr(ability_link, "unit", None)
    value = None
    if ability_link.params_json:
        try:
            data = json.loads(ability_link.params_json)
        except json.JSONDecodeError:
            data = {}
        value = data.get("value")
    base_toughness = toughness
    if base_toughness is None and unit is not None:
        base_toughness = getattr(unit, "toughness", None)
    return ability_cost_from_name(
        ability.name or "",
        value,
        unit_traits,
        toughness=base_toughness,
        quality=getattr(unit, "quality", None) if unit is not None else None,
        defense=getattr(unit, "defense", None) if unit is not None else None,
        weapons=unit_default_weapons(unit) if unit is not None else None,
    )


def unit_total_cost(unit: models.Unit) -> float:
    passive_state = compute_passive_state(unit)
    unit_traits = passive_state.traits
    cost = base_model_cost(unit.quality, unit.defense, unit.toughness, unit_traits)
    for weapon in unit_default_weapons(unit):
        cost += weapon_cost(weapon, unit.quality, unit_traits)
    cost += sum(
        ability_cost(link, unit_traits, toughness=unit.toughness)
        for link in unit.abilities
        if _ability_link_is_default(link)
    )
    return round(cost, 2)


def unit_typical_total_cost(
    unit: models.Unit,
    model_count: int | None = None,
    *,
    per_model: float | None = None,
) -> float:
    if per_model is None:
        per_model_value = unit_total_cost(unit)
    else:
        try:
            per_model_value = float(per_model)
        except (TypeError, ValueError):
            per_model_value = unit_total_cost(unit)
    if model_count is None:
        try:
            model_count = unit.typical_model_count
        except AttributeError:  # pragma: no cover - compatibility
            model_count = getattr(unit, "typical_models", 1)
    try:
        count = int(model_count)
    except (TypeError, ValueError):
        count = 1
    if count < 1:
        count = 1
    return round(per_model_value * count, 2)


def roster_unit_role_totals(
    roster_unit: models.RosterUnit,
    payload: dict[str, dict[str, int]] | None = None,
) -> dict[str, float]:
    unit = getattr(roster_unit, "unit", None)
    if unit is None:
        return {"wojownik": 0.0, "strzelec": 0.0}

    extra_data = (
        payload
        if isinstance(payload, dict)
        else _ensure_extra_data(getattr(roster_unit, "extra_weapons_json", None))
    ) or {}
    raw_data: dict[str, Any] = extra_data if isinstance(extra_data, dict) else {}

    mode_value = raw_data.get("mode")
    loadout_mode: str | None = mode_value if isinstance(mode_value, str) else None

    passive_state = compute_passive_state(unit, raw_data)
    base_traits = _strip_role_traits(passive_state.traits)
    default_weapons = unit_default_weapons(unit)
    has_massive_trait = any(
        ability_identifier(trait) == "masywny" for trait in base_traits
    )

    def _parse_counts(section: str) -> dict[int, int]:
        raw_section = raw_data.get(section)
        result: dict[int, int] = {}
        if isinstance(raw_section, dict):
            items = raw_section.items()
        elif isinstance(raw_section, list):
            temp: list[tuple[Any, Any]] = []
            for entry in raw_section:
                if not isinstance(entry, dict):
                    continue
                entry_id = (
                    entry.get("loadout_key")
                    or entry.get("key")
                    or entry.get("id")
                    or entry.get("weapon_id")
                    or entry.get("ability_id")
                )
                if entry_id is None:
                    continue
                temp.append((entry_id, entry.get("per_model") or entry.get("count") or 0))
            items = temp
        else:
            items = []
        for raw_id, raw_value in items:
            raw_id_str = str(raw_id)
            base_id = raw_id_str.split(":", 1)[0]
            try:
                parsed_id = int(base_id)
            except (TypeError, ValueError):
                try:
                    parsed_id = int(float(base_id))
                except (TypeError, ValueError):
                    continue
            try:
                parsed_value = int(raw_value)
            except (TypeError, ValueError):
                try:
                    parsed_value = int(float(raw_value))
                except (TypeError, ValueError):
                    parsed_value = 0
            if parsed_value < 0:
                parsed_value = 0
            result[parsed_id] = parsed_value
        return result

    weapons_counts = _parse_counts("weapons")
    active_counts = _parse_counts("active")
    aura_counts = _parse_counts("aura")
    passive_counts = passive_state.counts

    total_mode = loadout_mode == "total"
    model_multiplier = max(int(getattr(roster_unit, "count", 0)), 0)
    model_count = max(model_multiplier, 1)

    ability_multiplier = (
        0 if model_multiplier == 0 else 1 if has_massive_trait else model_count
    )

    def _to_total(value: int, *, ability: bool = False) -> int:
        safe_value = max(int(value), 0)
        if total_mode:
            return safe_value
        multiplier = ability_multiplier if ability else model_count
        return safe_value * multiplier

    def _weapon_cost_map(current_traits: Sequence[str]) -> dict[int, float]:
        results: dict[int, float] = {}
        links = getattr(unit, "weapon_links", None) or []
        for link in links:
            weapon = link.weapon
            if not weapon or link.weapon_id is None:
                continue
            if link.weapon_id in results:
                continue
            results[link.weapon_id] = weapon_cost(
                weapon,
                unit.quality,
                current_traits,
            )
        if unit.default_weapon and unit.default_weapon_id is not None:
            weapon_id = unit.default_weapon_id
            if weapon_id not in results:
                results[weapon_id] = weapon_cost(
                    unit.default_weapon,
                    unit.quality,
                    current_traits,
                )
        return results

    def _passive_entries(current_traits: Sequence[str]) -> list[dict[str, Any]]:
        entries: list[dict[str, Any]] = []
        for entry in passive_state.payload:
            slug = str(entry.get("slug") or "").strip()
            if not slug or slug in ROLE_SLUGS:
                continue
            label = entry.get("label") or slug
            value = entry.get("value")
            default_count = int(entry.get("default_count") or 0)
            cost_value = ability_cost_from_name(
                label or slug,
                value,
                current_traits,
                toughness=unit.toughness,
                quality=unit.quality,
                defense=unit.defense,
                weapons=default_weapons,
            )
            entries.append(
                {
                    "slug": slug,
                    "default_count": default_count,
                    "cost": float(cost_value),
                }
            )
        return entries

    passive_defaults, _ = _passive_flag_maps(passive_state)

    def _passive_default_flag(name: str | None) -> int | None:
        for key in (ability_identifier(name), normalize_name(name)):
            if key and key in passive_defaults:
                return passive_defaults[key]
        return None

    def _ability_cost_map(current_traits: Sequence[str]) -> tuple[dict[int, float], float, float]:
        ability_map: dict[int, float] = {}
        passive_total = 0.0
        active_total = 0.0
        links = [link for link in getattr(unit, "abilities", []) if link.ability]
        links.sort(
            key=lambda link: (
                getattr(link, "position", 0),
                getattr(link, "id", 0) or 0,
            )
        )
        for link in links:
            ability = link.ability
            cost_value = ability_cost(
                link,
                current_traits,
                toughness=unit.toughness,
            )
            if ability.type == "passive":
                default_flag = _passive_default_flag(ability.name)
                if default_flag is None or default_flag > 0:
                    passive_total += cost_value
            else:
                ability_map[ability.id] = cost_value
                active_total += cost_value
        return ability_map, passive_total, active_total

    def _compute_total(current_traits: Sequence[str]) -> float:
        ability_map, passive_total, _ = _ability_cost_map(current_traits)
        base_value = base_model_cost(
            unit.quality,
            unit.defense,
            unit.toughness,
            current_traits,
        )
        base_per_model = base_value + passive_total
        passive_entries = _passive_entries(current_traits)
        weapon_costs = _weapon_cost_map(current_traits)

        total = base_per_model * model_count
        for weapon_id, stored_count in weapons_counts.items():
            cost_value = weapon_costs.get(weapon_id)
            if cost_value is None:
                continue
            total += cost_value * _to_total(stored_count)
        for ability_id, stored_count in {**active_counts, **aura_counts}.items():
            cost_value = ability_map.get(ability_id)
            if cost_value is None:
                continue
            total += cost_value * _to_total(stored_count, ability=True)
        passive_diff = 0.0
        for entry in passive_entries:
            slug = entry.get("slug")
            if not slug:
                continue
            default_value = 1 if entry.get("default_count") else 0
            selected_value = passive_counts.get(str(slug), default_value)
            selected_flag = 1 if selected_value else 0
            diff = selected_flag - default_value
            if diff == 0:
                continue
            cost_value = float(entry.get("cost") or 0.0)
            if cost_value == 0.0:
                continue
            passive_diff += cost_value * diff
        if passive_diff:
            total += passive_diff * (1 if total_mode else ability_multiplier)
        return round(total, 2)

    warrior_total = _compute_total(_with_role_trait(base_traits, "wojownik"))
    shooter_total = _compute_total(_with_role_trait(base_traits, "strzelec"))
    return {"wojownik": warrior_total, "strzelec": shooter_total}


def roster_unit_cost(roster_unit: models.RosterUnit) -> float:
    totals = roster_unit_role_totals(roster_unit)
    warrior = float(totals.get("wojownik") or 0.0)
    shooter = float(totals.get("strzelec") or 0.0)
    return round(max(warrior, shooter), 2)


def roster_total(roster: models.Roster) -> float:
    total = 0.0
    for roster_unit in getattr(roster, "roster_units", []):
        cost_value = getattr(roster_unit, "cached_cost", None)
        if cost_value is None:
            cost_value = roster_unit_cost(roster_unit)
            if hasattr(roster_unit, "cached_cost"):
                roster_unit.cached_cost = cost_value
        try:
            numeric = float(cost_value)
        except (TypeError, ValueError):
            continue
        total += numeric
    return round(total, 2)


def ensure_cached_costs(roster_units: Iterable[models.RosterUnit]) -> None:
    for roster_unit in roster_units:
        if getattr(roster_unit, "cached_cost", None) is None:
            roster_unit.cached_cost = roster_unit_cost(roster_unit)


def update_cached_costs(roster_units: Iterable[models.RosterUnit]) -> None:
    for ru in roster_units:
        ru.cached_cost = roster_unit_cost(ru)<|MERGE_RESOLUTION|>--- conflicted
+++ resolved
@@ -688,11 +688,9 @@
         base_result = 45.0
     elif slug == "latanie":
         base_result = 20.0
-<<<<<<< HEAD
     elif slug == "przepowiednia":
-=======
+        base_result = 45.0
     elif slug == "presja":
->>>>>>> b19aa2e9
         base_result = 45.0
     elif desc.startswith("rozkaz"):
         ability_ref = value or (desc.split(":", 1)[1].strip() if ":" in desc else "")
