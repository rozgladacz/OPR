from __future__ import annotations

import math
from typing import Sequence

from sqlalchemy import select
from sqlalchemy.orm import Session

from .. import models
from ..data import abilities as ability_catalog


def split_owned(items: Sequence, user: models.User | None):
    mine = []
    global_items = []
    others = []
    for item in items:
        owner_id = getattr(item, "owner_id", None)
        if user and owner_id == user.id:
            mine.append(item)
        elif owner_id is None:
            global_items.append(item)
        elif user and user.is_admin:
            others.append(item)
    return mine, global_items, others


def parse_flags(text: str | None) -> dict:
    if not text:
        return {}
    entries = [entry.strip() for entry in text.split(",") if entry.strip()]
    result = {}
    for entry in entries:
        if "=" in entry:
            key, value = entry.split("=", 1)
            result[key.strip()] = value.strip()
        else:
            result[entry] = True
    return result


<<<<<<< HEAD
def passive_flags_to_payload(text: str | None) -> list[dict]:
    flags = parse_flags(text)
    payload: list[dict] = []
    for slug, value in flags.items():
        slug_text = str(slug).strip()
        if not slug_text:
            continue
        definition = ability_catalog.find_definition(slug_text)
        payload.append(
            {
                "slug": slug_text,
                "value": None if isinstance(value, bool) and value else ("" if value is None else str(value)),
                "label": ability_catalog.display_with_value(
                    definition, None if isinstance(value, bool) and value else (None if value is None else str(value))
                )
                if definition
                else slug_text,
            }
        )
    return payload


def passive_payload_to_flags(items: list[dict]) -> str:
    entries: list[str] = []
    for item in items:
        slug = str(item.get("slug", "")).strip()
        if not slug:
            continue
        value = item.get("value")
        if value is None or (isinstance(value, str) and not value.strip()):
            entries.append(slug)
        else:
            entries.append(f"{slug}={value}")
    return ",".join(entries)


=======
>>>>>>> 4f24f91e
def ensure_armory_variant_sync(db: Session, armory: models.Armory) -> None:
    if armory.parent_id is None:
        return

    if armory.parent is not None:
        ensure_armory_variant_sync(db, armory.parent)

    parent_weapon_ids = {
        weapon_id
        for weapon_id in db.execute(
            select(models.Weapon.id).where(models.Weapon.armory_id == armory.parent_id)
        ).scalars()
    }
    existing_parent_ids = {
        parent_id
        for parent_id in db.execute(
            select(models.Weapon.parent_id).where(
                models.Weapon.armory_id == armory.id,
                models.Weapon.parent_id.is_not(None),
            )
        )
        .scalars()
        .all()
        if parent_id is not None
    }

    missing_ids = parent_weapon_ids - existing_parent_ids
    for parent_weapon_id in missing_ids:
        parent_weapon = db.get(models.Weapon, parent_weapon_id)
        if not parent_weapon:
            continue
        clone = models.Weapon(
            armory=armory,
            owner_id=armory.owner_id,
            parent=parent_weapon,
            name=None,
            range=None,
            attacks=None,
            ap=None,
            tags=None,
            notes=None,
        )
        clone.cached_cost = None
<<<<<<< HEAD
=======

>>>>>>> 4f24f91e
        db.add(clone)

    variant_weapons = db.execute(
        select(models.Weapon).where(
            models.Weapon.armory_id == armory.id,
            models.Weapon.parent_id.is_not(None),
        )
    ).scalars().all()
<<<<<<< HEAD
=======

>>>>>>> 4f24f91e
    cleaned = False
    for weapon in variant_weapons:
        if weapon.parent_id is not None and db.get(models.Weapon, weapon.parent_id) is None:
            db.delete(weapon)
            cleaned = True
            continue

        if not weapon.parent:
            continue

        parent = weapon.parent

        if weapon.name is not None and weapon.name == parent.effective_name:
            weapon.name = None
            cleaned = True

        if weapon.range is not None and weapon.range == parent.effective_range:
            weapon.range = None
            cleaned = True

        if weapon.attacks is not None and math.isclose(
            float(weapon.attacks),
            parent.effective_attacks,
            rel_tol=1e-9,
            abs_tol=1e-9,
        ):
            weapon.attacks = None
            cleaned = True

        if weapon.ap is not None and weapon.ap == parent.effective_ap:
            weapon.ap = None
            cleaned = True

        parent_tags = parent.effective_tags or ""
        if weapon.tags is not None and (weapon.tags or "") == parent_tags:
            weapon.tags = None
            cleaned = True

        parent_notes = parent.effective_notes or ""
        if weapon.notes is not None and (weapon.notes or "") == parent_notes:
            weapon.notes = None
            cleaned = True

    if cleaned:
<<<<<<< HEAD
        db.flush()
=======
        db.flush()
>>>>>>> 4f24f91e
<|MERGE_RESOLUTION|>--- conflicted
+++ resolved
@@ -39,7 +39,7 @@
     return result
 
 
-<<<<<<< HEAD
+
 def passive_flags_to_payload(text: str | None) -> list[dict]:
     flags = parse_flags(text)
     payload: list[dict] = []
@@ -76,8 +76,7 @@
     return ",".join(entries)
 
 
-=======
->>>>>>> 4f24f91e
+
 def ensure_armory_variant_sync(db: Session, armory: models.Armory) -> None:
     if armory.parent_id is None:
         return
@@ -121,10 +120,7 @@
             notes=None,
         )
         clone.cached_cost = None
-<<<<<<< HEAD
-=======
-
->>>>>>> 4f24f91e
+        
         db.add(clone)
 
     variant_weapons = db.execute(
@@ -133,10 +129,7 @@
             models.Weapon.parent_id.is_not(None),
         )
     ).scalars().all()
-<<<<<<< HEAD
-=======
 
->>>>>>> 4f24f91e
     cleaned = False
     for weapon in variant_weapons:
         if weapon.parent_id is not None and db.get(models.Weapon, weapon.parent_id) is None:
@@ -181,8 +174,4 @@
             cleaned = True
 
     if cleaned:
-<<<<<<< HEAD
-        db.flush()
-=======
-        db.flush()
->>>>>>> 4f24f91e
+        db.flush()