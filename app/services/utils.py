from __future__ import annotations

import math
from decimal import Decimal, InvalidOperation, ROUND_HALF_UP
from typing import Any, Sequence

from sqlalchemy import select
from sqlalchemy.orm import Session

from .. import models
from ..data import abilities as ability_catalog

HIDDEN_TRAIT_SLUGS: set[str] = set()

<<<<<<< HEAD
=======

# Traits with these normalized slugs are part of the internal role handling and
# should never be presented in the UI when editing armies/rosters.  They are
# filtered out anywhere `_is_hidden_trait` is used.
HIDDEN_TRAIT_SLUGS: set[str] = {"wojownik", "strzelec"}

>>>>>>> 3a60a672

def round_points(value: Any) -> int:
    if value is None:
        return 0
    if isinstance(value, Decimal):
        dec_value = value
    else:
        try:
            dec_value = Decimal(str(value))
        except (InvalidOperation, ValueError):
            try:
                numeric = float(value)
            except (TypeError, ValueError):
                return 0
            dec_value = Decimal(str(numeric))
    return int(dec_value.quantize(Decimal("1"), rounding=ROUND_HALF_UP))


def split_owned(items: Sequence, user: models.User | None):
    mine = []
    global_items = []
    others = []
    for item in items:
        owner_id = getattr(item, "owner_id", None)
        if user and owner_id == user.id:
            mine.append(item)
        elif owner_id is None:
            global_items.append(item)
        elif user and user.is_admin:
            others.append(item)
    return mine, global_items, others


def parse_flags(text: str | None) -> dict:
    if not text:
        return {}
    entries = [entry.strip() for entry in text.split(",") if entry.strip()]
    result = {}
    for entry in entries:
        if "=" in entry:
            key, value = entry.split("=", 1)
            result[key.strip()] = value.strip()
        else:
            result[entry] = True
    return result



def passive_flags_to_payload(text: str | None) -> list[dict]:
    flags = parse_flags(text)
    payload: list[dict] = []
    for slug, value in flags.items():
        raw_slug = str(slug).strip()
        if not raw_slug:
            continue
        is_default = True
        slug_text = raw_slug
        if raw_slug.endswith("?"):
            slug_text = raw_slug[:-1]
            is_default = False
        definition = ability_catalog.find_definition(slug_text)
        payload.append(
            {
                "slug": slug_text,
                "value": None
                if isinstance(value, bool) and value
                else ("" if value is None else str(value)),
                "label": ability_catalog.display_with_value(
                    definition,
                    None
                    if isinstance(value, bool) and value
                    else (None if value is None else str(value)),
                )
                if definition
                else slug_text,
                "description": definition.description if definition else "",
                "is_default": is_default,
            }
        )
    return payload


def passive_payload_to_flags(items: list[dict]) -> str:
    entries: list[str] = []
    for item in items:
        slug = str(item.get("slug", "")).strip()
        if not slug:
            continue
        value = item.get("value")
        is_default = item.get("is_default")
        target_slug = slug
        if isinstance(is_default, bool) and not is_default:
            target_slug = f"{slug}?"
        if value is None or (isinstance(value, str) and not value.strip()):
            entries.append(target_slug)
        else:
            entries.append(f"{target_slug}={value}")
    return ",".join(entries)



def ensure_armory_variant_sync(db: Session, armory: models.Armory) -> None:
    if armory.parent_id is None:
        return

    if armory.parent is not None:
        ensure_armory_variant_sync(db, armory.parent)

    parent_weapon_ids = {
        weapon_id
        for weapon_id in db.execute(
            select(models.Weapon.id).where(models.Weapon.armory_id == armory.parent_id)
        ).scalars()
    }
    existing_parent_ids = {
        parent_id
        for parent_id in db.execute(
            select(models.Weapon.parent_id).where(
                models.Weapon.armory_id == armory.id,
                models.Weapon.parent_id.is_not(None),
            )
        )
        .scalars()
        .all()
        if parent_id is not None
    }

    missing_ids = parent_weapon_ids - existing_parent_ids
    for parent_weapon_id in missing_ids:
        parent_weapon = db.get(models.Weapon, parent_weapon_id)
        if not parent_weapon:
            continue
        clone = models.Weapon(
            armory=armory,
            owner_id=armory.owner_id,
            parent=parent_weapon,
            name=None,
            range=None,
            attacks=None,
            ap=None,
            tags=None,
            notes=None,
        )
        clone.cached_cost = None
        
        db.add(clone)

    variant_weapons = db.execute(
        select(models.Weapon).where(
            models.Weapon.armory_id == armory.id,
            models.Weapon.parent_id.is_not(None),
        )
    ).scalars().all()

    cleaned = False
    for weapon in variant_weapons:
        if weapon.parent_id is not None and db.get(models.Weapon, weapon.parent_id) is None:
            db.delete(weapon)
            cleaned = True
            continue

        if not weapon.parent:
            continue

        parent = weapon.parent

        if weapon.name is not None and weapon.name == parent.effective_name:
            weapon.name = None
            cleaned = True

        if weapon.range is not None and weapon.range == parent.effective_range:
            weapon.range = None
            cleaned = True

        if weapon.attacks is not None and math.isclose(
            float(weapon.attacks),
            parent.effective_attacks,
            rel_tol=1e-9,
            abs_tol=1e-9,
        ):
            weapon.attacks = None
            cleaned = True

        if weapon.ap is not None and weapon.ap == parent.effective_ap:
            weapon.ap = None
            cleaned = True

        parent_tags = parent.effective_tags or ""
        if weapon.tags is not None and (weapon.tags or "") == parent_tags:
            weapon.tags = None
            cleaned = True

        parent_notes = parent.effective_notes or ""
        if weapon.notes is not None and (weapon.notes or "") == parent_notes:
            weapon.notes = None
            cleaned = True

    if cleaned:
        db.flush()<|MERGE_RESOLUTION|>--- conflicted
+++ resolved
@@ -12,15 +12,12 @@
 
 HIDDEN_TRAIT_SLUGS: set[str] = set()
 
-<<<<<<< HEAD
-=======
 
 # Traits with these normalized slugs are part of the internal role handling and
 # should never be presented in the UI when editing armies/rosters.  They are
 # filtered out anywhere `_is_hidden_trait` is used.
 HIDDEN_TRAIT_SLUGS: set[str] = {"wojownik", "strzelec"}
 
->>>>>>> 3a60a672
 
 def round_points(value: Any) -> int:
     if value is None:
