--- conflicted
+++ resolved
@@ -306,7 +306,6 @@
               </div>
             </div>
           </div>
-<<<<<<< HEAD
           {% if can_edit and not loop.last %}
           <div class="list-group-item border-0 px-0 py-0" data-roster-lock-boundary>
             <div class="roster-unit-lock-row">
@@ -330,8 +329,6 @@
             </div>
           </div>
           {% endif %}
-=======
->>>>>>> 309e0ae8
           {% endfor %}
         </div>
         {% else %}
