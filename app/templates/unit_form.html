{% extends "base.html" %}
{% block title %}Edycja jednostki - {{ unit.name }}{% endblock %}
{% block content %}
<div class="row justify-content-center">
  <div class="col-12 col-md-10 col-lg-10 col-xl-9 col-xxl-8">
    <div class="card">
      <div class="card-body">
        <h5 class="card-title">Edycja jednostki</h5>
        <form method="post">
          <div class="row g-3 align-items-end mb-3">
            <div class="col-12 col-md-6 col-lg-7">
              <label class="form-label" for="name">Nazwa</label>
              <input class="form-control" id="name" name="name" value="{{ unit.name }}" required />
            </div>
            <div class="col-12 col-md-6 col-lg-5 col-xl-4">
              <label class="form-label" for="typical-models">Typowa liczebność</label>
              <input
                class="form-control"
                id="typical-models"
                name="typical_models"
                type="number"
                min="1"
                value="{{ unit.typical_model_count }}"
                required
              />
            </div>
          </div>
          <div class="row g-3">
            <div class="col-12 col-md-4">
              <label class="form-label" for="quality">Jakość</label>
              <input class="form-control" id="quality" name="quality" type="number" min="2" max="6" value="{{ unit.quality }}" required />
            </div>
            <div class="col-12 col-md-4">
              <label class="form-label" for="defense">Obrona</label>
              <input class="form-control" id="defense" name="defense" type="number" min="2" max="6" value="{{ unit.defense }}" required />
            </div>
            <div class="col-12 col-md-4">
              <label class="form-label" for="toughness">Wytrzymałość</label>
              <input class="form-control" id="toughness" name="toughness" type="number" min="1" value="{{ unit.toughness }}" required />
            </div>
          </div>
          <div class="mb-3 mt-3">
          <label class="form-label" for="unit-passive-abilities">Zdolności pasywne</label>
          <div
            class="ability-picker"
            data-ability-picker
            data-definitions='{{ passive_definitions | tojson }}'
            data-target-input="unit-passive-abilities"
            data-default-toggle="true"
            data-default-initial="true"
            data-mandatory-toggle="true"
            data-allow-custom-name="true"
            data-hide-owned-abilities="true"
          >
            <div class="row g-2 align-items-end">
              <div class="col-sm-6">
                <select class="form-select ability-picker-select">
                  <option value="">Wybierz zdolność</option>
                  {% for ability in passive_definitions %}
                  <option value="{{ ability.slug }}" data-requires-value="{{ 'true' if ability.requires_value else 'false' }}" data-value-type="{{ ability.value_type or '' }}" title="{{ ability.description }}">
                    {{ ability.display_name }}
                  </option>
                  {% endfor %}
                </select>
              </div>
              <div class="col-sm-4 ability-picker-value d-none">
                <select class="form-select ability-picker-value-select d-none"></select>
                <input class="form-control ability-picker-value-input" type="text" placeholder="Wartość" />
              </div>
              <div class="col-sm-auto">
                <div class="d-grid">
                  <button class="btn btn-outline-primary ability-picker-add text-nowrap" type="button">Dodaj</button>
                </div>
              </div>
            </div>
            <div class="ability-picker-list mt-2"></div>
          </div>
            <input type="hidden" id="unit-passive-abilities" name="passive_abilities" value='{{ passive_selected | tojson }}' />
          </div>
          <div class="mb-3">
          <label class="form-label" for="unit-active-abilities">Zdolności aktywne</label>
          <div
            class="ability-picker"
            data-ability-picker
            data-definitions='{{ active_definitions | tojson }}'
            data-target-input="unit-active-abilities"
            data-default-toggle="true"
            data-default-initial="false"
            data-allow-custom-name="true"
          >
            <div class="row g-2 align-items-end">
              <div class="col-sm-6">
                <select class="form-select ability-picker-select">
                  <option value="">Wybierz zdolność</option>
                  {% for ability in active_definitions %}
                  <option value="{{ ability.slug }}" data-requires-value="{{ 'true' if ability.requires_value else 'false' }}" data-value-type="{{ ability.value_type or '' }}" title="{{ ability.description }}">
                    {{ ability.display_name }}
                  </option>
                  {% endfor %}
                </select>
              </div>
              <div class="col-sm-4 ability-picker-value d-none">
                <select class="form-select ability-picker-value-select d-none"></select>
                <input class="form-control ability-picker-value-input" type="text" placeholder="Wartość" />
              </div>
              <div class="col-sm-auto">
                <div class="d-grid">
                  <button class="btn btn-outline-primary ability-picker-add text-nowrap" type="button">Dodaj</button>
                </div>
              </div>
            </div>
            <div class="ability-picker-list mt-2"></div>
          </div>
            <input type="hidden" id="unit-active-abilities" name="active_abilities" value='{{ active_selected | tojson }}' />
          </div>
          <div class="mb-3">
          <label class="form-label" for="unit-aura-abilities">Aury</label>
          <div
            class="ability-picker"
            data-ability-picker
            data-definitions='{{ aura_definitions | tojson }}'
            data-target-input="unit-aura-abilities"
            data-default-toggle="true"
            data-default-initial="false"
            data-allow-custom-name="true"
          >
            <div class="row g-2 align-items-end">
              <div class="col-sm-6">
                <select class="form-select ability-picker-select">
                  <option value="">Wybierz aurę</option>
                  {% for ability in aura_definitions %}
                  <option value="{{ ability.slug }}" data-requires-value="{{ 'true' if ability.requires_value else 'false' }}" data-value-type="{{ ability.value_type or '' }}" title="{{ ability.description }}">
                    {{ ability.display_name }}
                  </option>
                  {% endfor %}
                </select>
              </div>
              <div class="col-sm-4 ability-picker-value d-none">
                <select class="form-select ability-picker-value-select d-none"></select>
                <input class="form-control ability-picker-value-input" type="text" placeholder="Wartość" />
              </div>
              <div class="col-sm-auto">
                <div class="d-grid">
                  <button class="btn btn-outline-primary ability-picker-add text-nowrap" type="button">Dodaj</button>
                </div>
              </div>
            </div>
            <div class="ability-picker-list mt-2"></div>
          </div>
            <input type="hidden" id="unit-aura-abilities" name="aura_abilities" value='{{ aura_selected | tojson }}' />
          </div>
          <div class="mb-3">
            <label class="form-label" for="unit-weapons">Dostępne bronie</label>
            <div
<<<<<<< HEAD
            class="weapon-picker"
            data-weapon-picker
            data-weapons='{{ weapon_choices | tojson }}'
            data-weapon-tree='{{ weapon_tree | tojson }}'
            data-target-input="unit-weapons"
=======
              class="weapon-picker"
              data-weapon-picker
              data-weapon-tree-payload='{{ weapon_tree | tojson }}'
              data-target-input="unit-weapons"
>>>>>>> b8e0aeb3
            >
              <div class="row g-2 align-items-start">
                <div class="col-md-5">
                  <div class="weapon-picker-tree border rounded p-2" data-weapon-tree></div>
                  <select class="form-select weapon-picker-select d-none" aria-hidden="true" tabindex="-1">
                    <option value="">Wybierz broń</option>
                    {% for option in weapon_tree.flat %}
                    {% if option.is_leaf %}
                    <option value="{{ option.id }}">{{ option.name }}</option>
                    {% endif %}
                    {% endfor %}
                  </select>
                </div>
                <div class="col-md-3">
                  <label class="form-label" for="unit-weapon-default-count">Domyślnie:</label>
                  <input
                    class="form-control weapon-picker-default-count weapon-default-count-input"
                    id="unit-weapon-default-count"
                    type="number"
                    min="0"
                    value="0"
                  />
                </div>
                <div class="col-md-auto">
                  <div class="d-grid">
                    <button class="btn btn-outline-primary weapon-picker-add text-nowrap" type="button">Dodaj</button>
                  </div>
                </div>
              </div>
              <div class="weapon-picker-list mt-3"></div>
            </div>
            <input type="hidden" id="unit-weapons" name="weapons" value='{{ weapon_payload | tojson }}' />
            <div class="form-text">Wybierz listę dostępnych broni, ustaw domyślną ilość (0 oznacza brak w wyposażeniu domyślnym) oraz zaznacz wszystkie bronie podstawowe (może być ich wiele albo żadna).</div>
          </div>
          <button class="btn btn-primary" type="submit" name="submit_action" value="save">Zapisz</button>
          <button class="btn btn-outline-primary" type="submit" name="submit_action" value="new">Nowa jednostka</button>
          <a class="btn btn-secondary" href="/armies/{{ army.id }}">Anuluj</a>
        </form>
      </div>
    </div>
  </div>
</div>
{% endblock %}<|MERGE_RESOLUTION|>--- conflicted
+++ resolved
@@ -152,18 +152,10 @@
           <div class="mb-3">
             <label class="form-label" for="unit-weapons">Dostępne bronie</label>
             <div
-<<<<<<< HEAD
-            class="weapon-picker"
-            data-weapon-picker
-            data-weapons='{{ weapon_choices | tojson }}'
-            data-weapon-tree='{{ weapon_tree | tojson }}'
-            data-target-input="unit-weapons"
-=======
               class="weapon-picker"
               data-weapon-picker
               data-weapon-tree-payload='{{ weapon_tree | tojson }}'
               data-target-input="unit-weapons"
->>>>>>> b8e0aeb3
             >
               <div class="row g-2 align-items-start">
                 <div class="col-md-5">
