--- conflicted
+++ resolved
@@ -18,7 +18,7 @@
   <a class="btn btn-secondary" href="/armies">Wróć</a>
 </div>
 
-<<<<<<< HEAD
+
 <div class="collapse mb-4" id="army-settings">
   <div class="card">
     <div class="card-body">
@@ -50,34 +50,7 @@
       {% if not can_edit %}
       <div class="alert alert-info mt-3">
         Jest to armia globalna. Tylko administrator może wprowadzać w niej zmiany.
-=======
-<div class="card mb-4">
-  <div class="card-body">
-    <h5 class="card-title">Informacje</h5>
-    <form method="post" action="/armies/{{ army.id }}/update" class="row g-3 align-items-end">
-      <div class="col-md-4">
-        <label class="form-label" for="name">Nazwa</label>
-        <input class="form-control" id="name" name="name" value="{{ army.name }}" required {% if not can_edit %}disabled{% endif %} />
-      </div>
-      <div class="col-md-4">
-        <label class="form-label">Zbrojownia</label>
-        <input class="form-control" value="{{ army.armory.name }}" disabled />
-        <div class="form-text">
-          {% if army.armory.parent %}
-          Wariant z listy {{ army.armory.parent.name }}.
-          {% else %}
-          Zbrojownia określa dostępne uzbrojenie armii.
-          {% endif %}
-        </div>
-      </div>
-      <div class="col-md-4">
-        <label class="form-label">Zestaw zasad</label>
-        <input class="form-control" value="{{ army.ruleset.name }}" disabled />
-        <div class="form-text">Wybór wariantu zasad będzie dostępny w przyszłości.</div>
-      </div>
-      <div class="col-12">
-        <button class="btn btn-primary" type="submit" {% if not can_edit %}disabled{% endif %}>Zapisz</button>
->>>>>>> 4f24f91e
+
       </div>
       {% endif %}
     </div>
@@ -261,7 +234,7 @@
             data-definitions='{{ active_definitions | tojson }}'
             data-target-input="unit-active-abilities"
           >
-<<<<<<< HEAD
+
             <div class="row g-2 align-items-end">
               <div class="col-sm-7">
                 <select class="form-select ability-picker-select">
@@ -288,13 +261,7 @@
             <div class="ability-picker-list mt-2"></div>
           </div>
           <input type="hidden" id="unit-active-abilities" name="active_abilities" value="[]" />
-=======
-            {% for weapon in weapons %}
-            <option value="{{ weapon.id }}">{{ weapon.effective_name }}</option>
-            {% endfor %}
-          </select>
-          <div class="form-text">Przytrzymaj Ctrl (Windows) lub Command (macOS), aby wybrać wiele pozycji.</div>
->>>>>>> 4f24f91e
+
         </div>
         <div class="col-12">
           <label class="form-label" for="unit-aura-abilities">Aury</label>
