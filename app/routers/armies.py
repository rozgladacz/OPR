from __future__ import annotations

import json
import math
from types import SimpleNamespace

from fastapi import APIRouter, Depends, Form, HTTPException, Request

from fastapi.responses import HTMLResponse, RedirectResponse
from fastapi.templating import Jinja2Templates
from sqlalchemy import func, select
from sqlalchemy.orm import Session, selectinload

from .. import models
from ..data import abilities as ability_catalog
from ..db import get_db
from ..security import get_current_user
from ..services import ability_registry, costs, utils

MAX_ARMY_SPELLS = 6
FORBIDDEN_SPELL_SLUGS = {"mag", "przekaznik"}
FORBIDDEN_SPELL_WEAPON_TRAITS = {
    "impet",
    "zuzywalny",
    "podkrecenie",
    "niezawodny",
    "rozrywajacy",
    "szturmowa",
    "atak_wrecz",
}

SPELL_WEAPON_DEFINITIONS = [
    definition
    for definition in ability_catalog.definitions_by_type("weapon")
    if definition.slug not in FORBIDDEN_SPELL_WEAPON_TRAITS
]
SPELL_WEAPON_DEFINITION_MAP = {
    definition.slug: definition for definition in SPELL_WEAPON_DEFINITIONS
}
SPELL_WEAPON_DEFINITION_PAYLOAD = [
    ability_catalog.to_dict(definition)
    for definition in SPELL_WEAPON_DEFINITIONS
]
SPELL_WEAPON_SYNONYMS = {
    "deadly": "zabojczy",
    "blast": "rozprysk",
    "indirect": "niebezposredni",
    "impact": "impet",
    "lock on": "namierzanie",
    "limited": "zuzywalny",
    "reliable": "niezawodny",
    "rending": "rozrywajacy",
    "precise": "precyzyjny",
    "corrosive": "zracy",
    "assault": "szturmowa",
    "no cover": "bez_oslon",
    "brutal": "brutalny",
    "brutalny": "brutalny",
    "brutalna": "brutalny",
    "bez oslon": "bez_oslon",
    "bez osłon": "bez_oslon",
    "bez regeneracji": "brutalny",
    "bez regegenracji": "brutalny",
    "no regen": "brutalny",
    "no regeneration": "brutalny",
    "overcharge": "podkrecenie",
    "overclock": "podkrecenie",
}

SPELL_RANGE_OPTIONS = []
for value in sorted(costs.RANGE_TABLE.keys()):
    label = "Wręcz" if value == 0 else f"{value}\""
    SPELL_RANGE_OPTIONS.append({"value": str(value), "label": label})

router = APIRouter(prefix="/armies", tags=["armies"])
templates = Jinja2Templates(directory="app/templates")


def _normalized_trait_identifier(slug: str | None) -> str | None:
    if slug is None:
        return None
    identifier = costs.ability_identifier(slug)
    if identifier:
        return identifier
    text = str(slug).strip()
    if not text:
        return None
    return text.casefold()


def _is_hidden_trait(slug: str | None) -> bool:
    normalized = _normalized_trait_identifier(slug)
    return bool(normalized and normalized in utils.HIDDEN_TRAIT_SLUGS)


def _parse_bool(value: str | None) -> bool:
    if value is None:
        return False
    return value.lower() in {"1", "true", "on", "yes"}


PASSIVE_DEFINITIONS = sorted(
    (
        entry
        for entry in (
            ability_catalog.to_dict(definition)
            for definition in ability_catalog.definitions_by_type("passive")
        )
        if not _is_hidden_trait(entry.get("slug"))
    ),
    key=lambda entry: entry.get("display_name", "").casefold(),
)


def _ensure_army_view_access(army: models.Army, user: models.User) -> None:
    if user.is_admin:
        return
    if army.owner_id not in (None, user.id):
        raise HTTPException(status_code=403, detail="Brak dostępu do armii")


def _ensure_army_edit_access(army: models.Army, user: models.User) -> None:
    if user.is_admin:
        return
    if army.owner_id != user.id:
        raise HTTPException(status_code=403, detail="Brak dostępu do armii")


def _ordered_army_units(db: Session, army: models.Army) -> list[models.Unit]:
    return (
        db.execute(
            select(models.Unit)
            .where(models.Unit.army_id == army.id)
            .order_by(models.Unit.position, models.Unit.id)
        )
        .scalars()
        .all()
    )


def _clone_army_contents(
    db: Session,
    source: models.Army,
    target: models.Army,
    *,
    link_parent_units: bool,
) -> None:
    unit_owner_id = target.owner_id
    source_units = sorted(
        list(getattr(source, "units", []) or []),
        key=lambda item: (
            (getattr(item, "position", 0) or 0),
            getattr(item, "id", 0) or 0,
        ),
    )
    for unit in source_units:
        cloned_unit = models.Unit(
            army=target,
            owner_id=unit_owner_id,
            name=unit.name,
            quality=unit.quality,
            defense=unit.defense,
            toughness=unit.toughness,
            flags=unit.flags,
            default_weapon_id=unit.default_weapon_id,
            position=unit.position,
            typical_models=unit.typical_model_count,
        )
        if link_parent_units:
            cloned_unit.parent = unit
        db.add(cloned_unit)

        for ability_link in getattr(unit, "abilities", []) or []:
            db.add(
                models.UnitAbility(
                    unit=cloned_unit,
                    ability_id=ability_link.ability_id,
                    params_json=ability_link.params_json,
                )
            )

        for weapon_link in getattr(unit, "weapon_links", []) or []:
            count_raw = getattr(weapon_link, "default_count", None)
            is_default = bool(getattr(weapon_link, "is_default", False))
            try:
                default_count = int(count_raw)
            except (TypeError, ValueError):
                default_count = 1 if is_default else 0
            if default_count < 0:
                default_count = 0
            if not is_default and default_count > 0:
                is_default = True

            db.add(
                models.UnitWeapon(
                    unit=cloned_unit,
                    weapon_id=weapon_link.weapon_id,
                    is_default=is_default,
                    default_count=default_count,
                    position=getattr(weapon_link, "position", 0) or 0,
                )
            )

    spell_weapon_map: dict[int, models.Weapon] = {}
    for spell in list(getattr(source, "spells", []) or []):
        new_weapon: models.Weapon | None = None
        weapon_id = spell.weapon_id
        if spell.kind == "weapon" and spell.weapon_id:
            source_weapon = spell.weapon
            if source_weapon and source_weapon.army_id == source.id:
                new_weapon = spell_weapon_map.get(source_weapon.id)
                if new_weapon is None:
                    new_weapon = models.Weapon(
                        armory=target.armory,
                        army=target,
                        owner_id=target.owner_id,
                        name=source_weapon.name,
                        range=source_weapon.range,
                        attacks=source_weapon.attacks,
                        ap=source_weapon.ap,
                        tags=source_weapon.tags,
                        notes=source_weapon.notes,
                    )
                    new_weapon.cached_cost = source_weapon.cached_cost
                    db.add(new_weapon)
                    spell_weapon_map[source_weapon.id] = new_weapon
                weapon_id = None
        db.add(
            models.ArmySpell(
                army=target,
                kind=spell.kind,
                ability_id=spell.ability_id,
                ability_value=spell.ability_value,
                weapon=new_weapon,
                weapon_id=weapon_id,
                base_label=spell.base_label,
                description=spell.description,
                cost=spell.cost,
                position=spell.position,
                custom_name=spell.custom_name,
            )
        )


def _resequence_army_units(units: list[models.Unit]) -> None:
    for index, unit in enumerate(units):
        unit.position = index


def _move_unit_in_sequence(
    units: list[models.Unit],
    unit_id: int,
    direction: str,
) -> bool:
    """Move a unit within an ordered sequence.

    The ``units`` collection is mutated in place and should already be ordered
    by ``(position, id)``. Returns ``True`` when the unit order changed.
    """

    try:
        index = next(i for i, item in enumerate(units) if item.id == unit_id)
    except StopIteration:
        return False

    if direction == "up":
        if index == 0:
            return False
        units[index - 1], units[index] = units[index], units[index - 1]
        return True

    if direction == "down":
        if index >= len(units) - 1:
            return False
        units[index + 1], units[index] = units[index], units[index + 1]
        return True

    return False


def _get_default_ruleset(db: Session) -> models.RuleSet | None:
    return (
        db.execute(select(models.RuleSet).order_by(models.RuleSet.id))
        .scalars()
        .first()
    )


def _available_armories(db: Session, user: models.User) -> list[models.Armory]:
    query = (
        select(models.Armory)
        .options(selectinload(models.Armory.parent))
        .order_by(models.Armory.name)
    )
    if not user.is_admin:
        query = query.where(
            or_(
                models.Armory.owner_id == user.id,
                models.Armory.owner_id.is_(None),
            )
        )
    return db.execute(query).scalars().all()


def _ensure_armory_access(armory: models.Armory, user: models.User) -> None:
    if user.is_admin:
        return
    if armory.owner_id not in (None, user.id):
        raise HTTPException(status_code=403, detail="Brak dostępu do zbrojowni")


def _load_army_detail(db: Session, army_id: int) -> models.Army | None:
    return (
        db.execute(
            select(models.Army)
            .options(
                selectinload(models.Army.armory),
                selectinload(models.Army.units).options(
                    selectinload(models.Unit.weapon_links).selectinload(
                        models.UnitWeapon.weapon
                    ),
                    selectinload(models.Unit.default_weapon),
                    selectinload(models.Unit.abilities).selectinload(
                        models.UnitAbility.ability
                    ),
                ),
                selectinload(models.Army.weapons),
                selectinload(models.Army.spells).selectinload(models.ArmySpell.weapon),
            )
            .where(models.Army.id == army_id)
        )
        .scalars()
        .first()
    )


def _normalized_weapon_name(value: str | None) -> str:
    if not value:
        return ""
    return value.strip().casefold()


def _armory_weapons(db: Session, armory: models.Armory) -> utils.ArmoryWeaponCollection:
    return utils.load_armory_weapons(db, armory)


def _weapon_tree_payload(weapons: list[models.Weapon]) -> dict[str, object]:
    if not weapons:
        return {"tree": [], "flat": []}

    nodes: dict[int, dict[str, object]] = {}
    for weapon in weapons:
        range_value = costs.normalize_range_value(weapon.effective_range)
        category = "ranged" if range_value > 0 else "melee"
        nodes[weapon.id] = {
            "id": weapon.id,
            "name": weapon.effective_name,
            "parent_id": weapon.parent_id,
            "children": [],
            "depth": 0,
            "path": [],
            "path_labels": [],
            "path_text": "",
            "range_value": range_value,
            "category": category,
            "is_leaf": True,
        }

    roots: list[dict[str, object]] = []
    for weapon in weapons:
        node = nodes[weapon.id]
        parent_id = weapon.parent_id
        if parent_id is not None and parent_id in nodes:
            parent_node = nodes[parent_id]
            parent_children = parent_node.setdefault("children", [])
            parent_children.append(node)
        else:
            roots.append(node)

    def sort_children(node: dict[str, object]) -> None:
        children = node.get("children", []) or []
        children.sort(key=lambda item: str(item.get("name", "")).casefold())
        for child in children:
            sort_children(child)

    for root in roots:
        sort_children(root)

    flat: list[dict[str, object]] = []
    visited: set[int] = set()

    def assign(node: dict[str, object], depth: int, path_ids: list[int], path_labels: list[str]) -> None:
        node_id = int(node.get("id", 0) or 0)
        if node_id in visited:
            return
        visited.add(node_id)

        name = str(node.get("name", "")).strip() or f"Broń #{node_id}"
        current_path_ids = [*path_ids, node_id]
        current_path_labels = [*path_labels, name]

        node["depth"] = depth
        node["path"] = current_path_ids
        node["path_labels"] = current_path_labels
        node["path_text"] = " / ".join(current_path_labels)

        children = node.get("children", []) or []
        for child in children:
            assign(child, depth + 1, current_path_ids, current_path_labels)

        is_leaf = not bool(children)
        node["is_leaf"] = is_leaf
        flat.append(
            {
                "id": node_id,
                "name": name,
                "parent_id": node.get("parent_id"),
                "depth": depth,
                "path": current_path_ids,
                "path_labels": current_path_labels,
                "path_text": node["path_text"],
                "range_value": node.get("range_value", 0),
                "category": node.get("category"),
                "is_leaf": is_leaf,
            }
        )

    roots.sort(key=lambda item: str(item.get("name", "")).casefold())
    for root in roots:
        assign(root, 0, [], [])

    return {"tree": roots, "flat": flat}


def _ordered_weapons(db: Session, armory: models.Armory, weapon_ids: list[int]) -> list[models.Weapon]:
    if not weapon_ids:
        return []
    utils.ensure_armory_variant_sync(db, armory)
    query = select(models.Weapon).where(
        models.Weapon.armory_id == armory.id,
        models.Weapon.id.in_(weapon_ids),
    )
    weapons = db.execute(query).scalars().all()
    weapon_map = {weapon.id: weapon for weapon in weapons}
    missing_ids = {weapon_id for weapon_id in weapon_ids if weapon_id not in weapon_map}
    if missing_ids:
        raise HTTPException(status_code=404)
    ordered: list[models.Weapon] = []
    seen: set[int] = set()
    for weapon_id in weapon_ids:
        if weapon_id in weapon_map and weapon_id not in seen:
            ordered.append(weapon_map[weapon_id])
            seen.add(weapon_id)
    return ordered


def _normalized_custom_name(value: str | None) -> str:
    if not value:
        return ""
    return value.strip()[: models.ARMY_SPELL_NAME_MAX_LENGTH]


def _next_spell_position(army: models.Army) -> int:
    max_position = 0
    for spell in getattr(army, "spells", []) or []:
        try:
            position = int(getattr(spell, "position", 0) or 0)
        except (TypeError, ValueError):
            position = 0
        if position > max_position:
            max_position = position
    return max_position + 1


def _resequence_spells(army: models.Army) -> None:
    spells = list(getattr(army, "spells", []) or [])
    if not spells:
        return
    for index, spell in enumerate(
        sorted(spells, key=lambda item: ((getattr(item, "position", 0) or 0), getattr(item, "id", 0) or 0)),
        start=1,
    ):
        if spell.position != index:
            spell.position = index


def _format_weapon_trait(trait: str) -> str:
    text = (trait or "").strip()
    if not text:
        return ""
    parts = text.split()
    if len(parts) == 2 and parts[1].isdigit():
        return f"{parts[0].casefold()}({parts[1]})"
    return text.casefold()


def _weapon_spell_base_details(weapon: models.Weapon) -> tuple[str, str]:
    attacks = getattr(weapon, "display_attacks", None)
    if attacks is None:
        attacks = weapon.effective_attacks
        try:
            attacks = int(math.floor(float(attacks)))
        except (TypeError, ValueError):
            attacks = 1
    attacks = int(attacks or 0)
    attack_label = "trafienie" if attacks == 1 else f"{attacks} trafienia"
    range_raw = (weapon.effective_range or "").strip()
    range_label = f"{range_raw}\"" if range_raw else "Wręcz"
    ap_value = int(getattr(weapon, "effective_ap", 0) or 0)
    base_label = f"{attack_label} {range_label} AP{ap_value}"
    traits = [
        _format_weapon_trait(trait)
        for trait in costs.split_traits(getattr(weapon, "effective_tags", None))
    ]
    traits = [trait for trait in traits if trait]
    if traits:
        base_label = f"{base_label} {', '.join(traits)}"

    description_parts: list[str] = []
    name = (weapon.effective_name or "").strip()
    if name:
        description_parts.append(name)
    description_parts.append(f"Zasięg: {range_label}")
    description_parts.append(f"Ataki: {attacks}")
    description_parts.append(f"AP: {ap_value}")
    if traits:
        description_parts.append(f"Cechy: {', '.join(traits)}")
    notes = (weapon.effective_notes or "").strip()
    if notes:
        description_parts.append(notes)
    description = " | ".join(part for part in description_parts if part)
    return base_label.strip(), description.strip()


def _weapon_spell_details(weapon: models.Weapon) -> tuple[str, str, int]:
    base_label, description = _weapon_spell_base_details(weapon)
    cost_value = costs.weapon_cost(weapon, unit_quality=4)
    cost = int(math.ceil(max(cost_value, 0.0) / 7.0))
    return base_label, description, cost


def _ability_spell_details(
    ability: models.Ability, value: str | None
) -> tuple[str, str, int]:
    slug = ability_registry.ability_slug(ability)
    definition = ability_catalog.find_definition(slug) if slug else None
    base_label = ""
    if definition:
        base_label = ability_catalog.display_with_value(definition, value)
    if not base_label:
        base_label = ability.name or slug or ""
    description = ability_catalog.combined_description(
        definition,
        value,
        ability.description if ability else None,
    )
    if ability.cost_hint is not None:
        base_cost = float(ability.cost_hint)
    else:
        base_cost = costs.ability_cost_from_name(ability.name or "", value)
    cost = int(math.ceil(max(base_cost, 0.0) / 15.0))
    return base_label.strip(), description, cost


def _spell_page_context(
    request: Request,
    army: models.Army,
    current_user: models.User,
    db: Session,
    *,
    error: str | None = None,
    info: str | None = None,
) -> dict:
    spells = list(getattr(army, "spells", []) or [])
    spells.sort(key=lambda item: ((getattr(item, "position", 0) or 0), getattr(item, "id", 0) or 0))
    ability_options = [
        entry
        for entry in ability_registry.definition_payload(db, "active")
        if entry.get("ability_id") and entry.get("slug") not in FORBIDDEN_SPELL_SLUGS
    ]
    ability_options.sort(key=lambda entry: (entry.get("display_name") or entry.get("name") or "").casefold())
    remaining_slots = max(0, MAX_ARMY_SPELLS - len(spells))
    return {
        "request": request,
        "user": current_user,
        "army": army,
        "spells": spells,
        "ability_options": ability_options,
        "remaining_slots": remaining_slots,
        "name_max_length": models.ARMY_SPELL_NAME_MAX_LENGTH,
        "passive_definitions": PASSIVE_DEFINITIONS,
        "error": error,
        "info": info,
    }


def _passive_payload(unit: models.Unit | None) -> list[dict]:
    flags = unit.flags if unit else None
    payload = utils.passive_flags_to_payload(flags)
    result: list[dict] = []
    for item in payload:
        if not item:
            continue
        if _is_hidden_trait(item.get("slug")):
            continue
        result.append(item)
    return result


def _parse_selection_payload(text: str | None) -> list[dict]:
    if not text:
        return []
    try:
        data = json.loads(text)
    except json.JSONDecodeError:
        return []
    return data if isinstance(data, list) else []


def _spell_parse_optional_float(value: str | None) -> float | None:
    if value is None:
        return None
    text = value.strip()
    if not text:
        return None
    try:
        return float(text.replace(",", "."))
    except ValueError as exc:  # pragma: no cover - validation branch
        raise ValueError("Nieprawidłowa wartość liczby ataków") from exc


def _spell_parse_optional_int(value: str | None) -> int | None:
    if value is None:
        return None
    text = value.strip()
    if not text:
        return None
    try:
        return int(text)
    except ValueError as exc:  # pragma: no cover - validation branch
        raise ValueError("Nieprawidłowa wartość AP") from exc


def _spell_trait_base_and_value(trait: str) -> tuple[str, str]:
    normalized = costs.normalize_name(trait)
    number = costs.extract_number(normalized)
    value = ""
    base = normalized.strip()
    if number:
        if abs(number - int(number)) < 1e-6:
            number_text = str(int(number))
        else:
            number_text = str(number)
        if "(" in normalized and normalized.endswith(")"):
            base = normalized.split("(", 1)[0].strip()
        else:
            base = normalized.split(number_text, 1)[0].strip()
        value = number_text
    return base, value


def _spell_weapon_tags_payload(tags_text: str | None) -> list[dict]:
    payload: list[dict] = []
    if not tags_text:
        return payload
    traits = costs.split_traits(tags_text)
    for trait in traits:
        base, value = _spell_trait_base_and_value(trait)
        slug = SPELL_WEAPON_SYNONYMS.get(base, base.replace(" ", "_"))
        if slug in FORBIDDEN_SPELL_WEAPON_TRAITS:
            continue
        definition = SPELL_WEAPON_DEFINITION_MAP.get(slug)
        value_text = value
        if definition and not definition.value_label:
            value_text = ""
        label = (
            ability_catalog.display_with_value(definition, value_text)
            if definition
            else trait.strip()
        )
        description = ""
        if definition:
            description = ability_catalog.description_with_value(
                definition, value_text
            )
        if not description:
            description = trait.strip()
        payload.append(
            {
                "slug": definition.slug if definition else "__custom__",
                "value": value_text,
                "label": label,
                "raw": trait.strip(),
                "description": description,
            }
        )
    return payload


def _spell_normalized_trait_slug(item: dict) -> str | None:
    slug = (item.get("slug") or "").strip().casefold()
    if slug and slug != "__custom__":
        return slug
    raw = (item.get("raw") or "").strip()
    if not raw:
        raw = (item.get("label") or "").strip()
    if not raw:
        return None
    base, _ = _spell_trait_base_and_value(raw)
    normalized = SPELL_WEAPON_SYNONYMS.get(base, base.replace(" ", "_"))
    return normalized.casefold() if normalized else base.replace(" ", "_").casefold()


def _filter_spell_weapon_abilities(items: list[dict]) -> list[dict]:
    filtered: list[dict] = []
    for entry in items or []:
        slug = (entry.get("slug") or "").strip()
        normalized = _spell_normalized_trait_slug(entry) or ""
        if normalized in FORBIDDEN_SPELL_WEAPON_TRAITS:
            continue
        raw_text = (entry.get("raw") or "").strip()
        filtered.append(
            {
                "slug": slug or "__custom__",
                "value": entry.get("value", ""),
                "label": entry.get("label", ""),
                "raw": raw_text,
                "description": entry.get("description", ""),
            }
        )
    return filtered


def _parse_spell_weapon_ability_payload(text: str | None) -> list[dict]:
    if not text:
        return []
    try:
        data = json.loads(text)
    except json.JSONDecodeError:
        return []
    if not isinstance(data, list):
        return []
    result: list[dict] = []
    for item in data:
        if not isinstance(item, dict):
            continue
        result.append(
            {
                "slug": item.get("slug"),
                "value": item.get("value", ""),
                "label": item.get("label", ""),
                "raw": item.get("raw", ""),
                "description": item.get("description", ""),
            }
        )
    return result


def _serialize_spell_weapon_tags(items: list[dict]) -> str:
    entries: list[str] = []
    for item in items or []:
        slug = (item.get("slug") or "").strip()
        normalized = _spell_normalized_trait_slug(item) or ""
        if normalized in FORBIDDEN_SPELL_WEAPON_TRAITS:
            continue
        if slug == "__custom__" or not slug:
            raw = (item.get("raw") or "").strip()
            if not raw:
                continue
            entries.append(raw)
            continue
        definition = SPELL_WEAPON_DEFINITION_MAP.get(normalized)
        if not definition:
            continue
        value = item.get("value")
        value_text = str(value).strip() if value is not None else ""
        if definition.value_label and not value_text:
            entries.append(definition.display_name())
        else:
            entries.append(
                ability_catalog.display_with_value(definition, value_text)
            )
    return ", ".join(entries)


def _spell_weapon_form_values(weapon: models.Weapon | None) -> dict:
    if not weapon:
        return {
            "name": "",
            "range": "",
            "attacks": "1",
            "ap": "0",
            "notes": "",
            "abilities": [],
        }
    return {
        "name": weapon.effective_name,
        "range": weapon.effective_range,
        "attacks": str(weapon.display_attacks),
        "ap": str(weapon.effective_ap),
        "notes": weapon.effective_notes or "",
        "abilities": _spell_weapon_tags_payload(weapon.effective_tags),
    }


def _spell_weapon_form_context(
    request: Request,
    army: models.Army,
    user: models.User,
    *,
    weapon: models.Weapon | None,
    form_values: dict,
    error: str | None = None,
    custom_name: str = "",
    allow_custom_name: bool = False,
) -> dict:
    return {
        "request": request,
        "user": user,
        "armory": army.armory,
        "army": army,
        "weapon": weapon,
        "form_values": form_values,
        "range_options": SPELL_RANGE_OPTIONS,
        "parent_defaults": None,
        "weapon_abilities": SPELL_WEAPON_DEFINITION_PAYLOAD,
        "error": error,
        "cancel_url": f"/armies/{army.id}/spells",
        "allow_variants": False,
        "custom_name_field": allow_custom_name,
        "custom_name_value": custom_name,
        "custom_name_max_length": models.ARMY_SPELL_NAME_MAX_LENGTH,
    }


def _unit_weapon_payload(unit: models.Unit | None) -> list[dict]:
    if not unit:
        return []
    payload: list[dict] = []
    seen: set[int] = set()
    primary_id: int | None = None
    if getattr(unit, "default_weapon_id", None):
        primary_id = unit.default_weapon_id
    elif getattr(unit, "default_weapon", None) and getattr(unit.default_weapon, "id", None):
        primary_id = unit.default_weapon.id
    for link in getattr(unit, "weapon_links", []):
        if link.weapon_id is None:
            continue
        name = link.weapon.effective_name if link.weapon else ""
        is_default_flag = bool(getattr(link, "is_default", False))
        count_raw = getattr(link, "default_count", None)
        try:
            count_value = int(count_raw)
        except (TypeError, ValueError):
            count_value = 1 if is_default_flag else 0
        if count_value < 0:
            count_value = 0
        if not is_default_flag and count_value > 0:
            is_default_flag = True
        if not is_default_flag:
            count_value = 0
        is_primary = bool(getattr(link, "is_primary", False))
        if (
            not is_primary
            and primary_id is not None
            and link.weapon_id == primary_id
            and count_value > 0
        ):
            is_primary = True
        range_value = costs.normalize_range_value(
            link.weapon.effective_range if link.weapon else None
        )
        category = "ranged" if range_value > 0 else "melee"
        payload.append(
            {
                "weapon_id": link.weapon_id,
                "name": name,
                "is_default": is_default_flag,
                "is_primary": is_primary,
                "count": count_value,
                "range_value": range_value,
                "category": category,
            }
        )
        seen.add(link.weapon_id)
    if (
        getattr(unit, "default_weapon", None)
        and unit.default_weapon_id
        and unit.default_weapon_id not in seen
    ):
        range_value = costs.normalize_range_value(unit.default_weapon.effective_range)
        category = "ranged" if range_value > 0 else "melee"
        payload.append(
            {
                "weapon_id": unit.default_weapon_id,
                "name": unit.default_weapon.effective_name,
                "is_default": True,
                "is_primary": bool(primary_id == unit.default_weapon_id),
                "count": 1,
                "range_value": range_value,
                "category": category,
            }
        )
    return payload


def _parse_weapon_payload(
    db: Session, armory: models.Armory, text: str | None
) -> list[tuple[models.Weapon, bool, int]]:
    if not text:
        return []
    try:
        data = json.loads(text)
    except json.JSONDecodeError:
        return []
    if not isinstance(data, list):
        return []

    def _parse_primary_flag(value: object) -> bool:
        if isinstance(value, bool):
            return value
        if isinstance(value, (int, float)):
            return value != 0
        if isinstance(value, str):
            return value.strip().lower() in {"1", "true", "on", "yes"}
        return False

    pending_entries: list[tuple[int, dict[str, object]]] = []
    for entry in data:
        if not isinstance(entry, dict):
            continue
        weapon_id = entry.get("weapon_id")
        if weapon_id is None:
            continue
        try:
            weapon_id = int(weapon_id)
        except (TypeError, ValueError):
            continue
        pending_entries.append((weapon_id, entry))

    if not pending_entries:
        return []

    weapon_ids = {weapon_id for weapon_id, _ in pending_entries}
    weapon_stmt = (
        select(models.Weapon)
        .where(models.Weapon.id.in_(weapon_ids))
        .options(selectinload(models.Weapon.parent).selectinload(models.Weapon.parent))
    )
    weapon_map = {
        weapon.id: weapon
        for weapon in db.execute(weapon_stmt).scalars()
        if weapon is not None
    }

    records: list[dict[str, object]] = []
    seen: set[int] = set()
    for weapon_id, entry in pending_entries:
        if weapon_id in seen:
            continue
        weapon = weapon_map.get(weapon_id)
        if not weapon or weapon.armory_id != armory.id:
            continue
        count_raw = entry.get("count")
        if count_raw is None:
            count_raw = entry.get("default_count")
        if count_raw is None:
            count_raw = 1 if entry.get("is_default") else 0
        try:
            count_value = int(count_raw)
        except (TypeError, ValueError):
            count_value = 1 if entry.get("is_default") else 0
        if count_value < 0:
            count_value = 0

        range_value = costs.normalize_range_value(weapon.effective_range)
        category = "ranged" if range_value > 0 else "melee"
        primary_raw = entry.get("is_primary")
        if primary_raw is None:
            primary_raw = entry.get("primary")
        if primary_raw is None:
            primary_raw = entry.get("is_primary_weapon")
        is_primary = _parse_primary_flag(primary_raw) if count_value > 0 else False

        records.append(
            {
                "weapon": weapon,
                "is_primary": is_primary,
                "count": count_value,
                "category": category,
            }
        )
        seen.add(weapon_id)

    results: list[tuple[models.Weapon, bool, int]] = []
    for record in records:
        weapon = record["weapon"]
        count_value = int(record["count"])
        is_primary = bool(record.get("is_primary")) and count_value > 0
        results.append((weapon, is_primary, count_value))
    return results


def _normalized_role_slug(slug: str | None) -> str | None:
    if not slug:
        return None
    normalized = costs.ability_identifier(slug)
    if normalized in costs.ROLE_SLUGS:
        return normalized
    text = str(slug).strip()
    while text.endswith(("?", "!")):
        text = text[:-1].strip()
    normalized = costs.ability_identifier(text)
    if normalized in costs.ROLE_SLUGS:
        return normalized
    return None


def _existing_role_entry(unit: models.Unit) -> dict[str, object] | None:
    for entry in utils.passive_flags_to_payload(getattr(unit, "flags", None)):
        slug = _normalized_role_slug(entry.get("slug"))
        if not slug:
            continue
        return {
            "slug": slug,
            "is_default": bool(entry.get("is_default", True)),
        }
    return None


def _infer_unit_role_slug(unit: models.Unit) -> str | None:
    roster_unit = SimpleNamespace(unit=unit, count=1, extra_weapons_json=None)
    totals = costs.roster_unit_role_totals(roster_unit)
    warrior = float(totals.get("wojownik") or 0.0)
    shooter = float(totals.get("strzelec") or 0.0)
    if warrior <= 0.0 and shooter <= 0.0:
        return None
    if shooter > warrior:
        return "strzelec"
    if warrior > shooter:
        return "wojownik"
    for weapon, count in unit.default_weapon_loadout:
        if not weapon or count <= 0:
            continue
        try:
            range_value = costs.normalize_range_value(weapon.effective_range)
        except Exception:  # pragma: no cover - fallback for unexpected data
            range_value = 0
        if range_value > 0:
            return "strzelec"
    return "wojownik"


def _apply_unit_form_data(
    unit: models.Unit,
    *,
    name: str,
    quality: int,
    defense: int,
    toughness: int,
    typical_models: int | None = None,
    passive_items: list[dict],
    active_items: list[dict],
    aura_items: list[dict],
    weapon_entries: list[tuple[models.Weapon, bool, int]],
    db: Session,
) -> None:
    existing_role = _existing_role_entry(unit)

    sanitized_passives: list[dict] = []
    payload_role: dict[str, object] | None = None
    for item in passive_items:
        if not isinstance(item, dict):
            continue
        slug_text = str(item.get("slug") or "").strip()
        if not slug_text:
            continue
        normalized_role = _normalized_role_slug(slug_text)
        if normalized_role:
            payload_role = {
                "slug": normalized_role,
                "is_default": bool(item.get("is_default", True)),
            }
            continue
        entry = dict(item)
        entry["slug"] = slug_text
        sanitized_passives.append(entry)

    unit.name = name
    unit.quality = quality
    unit.defense = defense
    unit.toughness = toughness
    if typical_models is None:
        try:
            typical_models = unit.typical_model_count
        except AttributeError:
            typical_models = getattr(unit, "typical_models", 1)
    try:
        normalized_models = int(typical_models)
    except (TypeError, ValueError):
        normalized_models = 1
    if normalized_models < 1:
        normalized_models = 1
    unit.typical_models = normalized_models
    unit.flags = utils.passive_payload_to_flags(sanitized_passives)

    weapon_links: list[models.UnitWeapon] = []
    fallback_weapon = None
    primary_candidates: list[models.Weapon] = []
    # weapon_entries contain (weapon, is_primary, default_count) tuples
    for weapon, is_primary, count in weapon_entries:
        weapon_id = getattr(weapon, "id", None)
        link = models.UnitWeapon(
            weapon=weapon,
            weapon_id=weapon_id,
            is_default=count > 0,
            default_count=count,
        )
        link.is_primary = bool(is_primary and count > 0)
        weapon_links.append(link)
        if fallback_weapon is None and count > 0:
            fallback_weapon = weapon
        if link.is_primary and weapon is not None:
            primary_candidates.append(weapon)
    for index, link in enumerate(weapon_links):
        link.position = index
    if primary_candidates:
        unit.default_weapon = primary_candidates[0]
    else:
        unit.default_weapon = fallback_weapon
    unit.weapon_links = weapon_links

    ability_links = (
        ability_registry.build_unit_abilities(db, active_items, "active")
        + ability_registry.build_unit_abilities(db, aura_items, "aura")
    )
    for index, link in enumerate(ability_links):
        link.position = index
    unit.abilities = ability_links

    role_entry = payload_role or existing_role
    if role_entry is None:
        inferred_slug = _infer_unit_role_slug(unit)
        if inferred_slug:
            role_entry = {"slug": inferred_slug, "is_default": True}

    if role_entry:
        final_passives = list(sanitized_passives) + [role_entry]
    else:
        final_passives = sanitized_passives

    unit.flags = utils.passive_payload_to_flags(final_passives)


@router.get("", response_class=HTMLResponse)
def list_armies(
    request: Request,
    db: Session = Depends(get_db),
    current_user: models.User | None = Depends(get_current_user(optional=True)),
):
    if not current_user:
        return RedirectResponse(url="/auth/login", status_code=303)

    query = (
        select(
            models.Army,
            func.count(models.Unit.id).label("unit_count"),
        )
        .outerjoin(models.Unit)
        .options(selectinload(models.Army.owner))
        .group_by(models.Army.id)
        .order_by(models.Army.name)
    )
    if not current_user.is_admin:
        query = query.where(
            or_(
                models.Army.owner_id == current_user.id,
                models.Army.owner_id.is_(None),
            )
        )
    rows = db.execute(query).all()
    armies: list[models.Army] = []
    for row in rows:
        army, unit_count = row
        army.unit_count = unit_count or 0
        armies.append(army)
    mine, global_items, others = utils.split_owned(armies, current_user)
    return templates.TemplateResponse(
        "armies_list.html",
        {
            "request": request,
            "user": current_user,
            "mine": mine,
            "global_items": global_items,
            "others": others,
        },
    )


@router.post("/{army_id}/takeover")
def takeover_army(
    army_id: int,
    db: Session = Depends(get_db),
    current_user: models.User = Depends(get_current_user()),
):
    army = db.get(models.Army, army_id)
    if not army:
        raise HTTPException(status_code=404)
    if not current_user.is_admin:
        raise HTTPException(
            status_code=403,
            detail="Brak uprawnień do przejęcia armii",
        )
    army.owner_id = None
    db.commit()
    return RedirectResponse(url="/armies", status_code=303)


@router.get("/new", response_class=HTMLResponse)
def new_army_form(
    request: Request,
    db: Session = Depends(get_db),
    current_user: models.User | None = Depends(get_current_user(optional=True)),
):
    if not current_user:
        return RedirectResponse(url="/auth/login", status_code=303)
    default_ruleset = _get_default_ruleset(db)
    armories = _available_armories(db, current_user)
    selected_armory_id = armories[0].id if armories else None
    return templates.TemplateResponse(
        "army_form.html",
        {
            "request": request,
            "user": current_user,
            "default_ruleset": default_ruleset,
            "army": None,
            "armories": armories,
            "selected_armory_id": selected_armory_id,
            "is_global": False,
            "error": None,
        },
    )


@router.post("/new")
def create_army(
    request: Request,
    name: str = Form(...),
    armory_id: str = Form(...),
    is_global: str | None = Form(None),
    db: Session = Depends(get_db),
    current_user: models.User = Depends(get_current_user()),
):
    ruleset = _get_default_ruleset(db)
    if not ruleset:
        raise HTTPException(status_code=404)
    is_global_flag = _parse_bool(is_global)
    try:
        armory_pk = int(armory_id)
    except ValueError:
        armory = None
    else:
        armory = db.get(models.Armory, armory_pk)

    if not armory:
        armories = _available_armories(db, current_user)
        selected_id = armories[0].id if armories else None
        return templates.TemplateResponse(
            "army_form.html",
            {
                "request": request,
                "user": current_user,
                "default_ruleset": ruleset,
                "army": None,
                "armories": armories,
                "selected_armory_id": selected_id,
                "is_global": is_global_flag,
                "error": "Wybrana zbrojownia nie istnieje.",
            },
        )

    if not current_user.is_admin and armory.owner_id not in (None, current_user.id):
        armories = _available_armories(db, current_user)
        selected_id = armories[0].id if armories else None
        return templates.TemplateResponse(
            "army_form.html",
            {
                "request": request,
                "user": current_user,
                "default_ruleset": ruleset,
                "army": None,
                "armories": armories,
                "selected_armory_id": selected_id,
                "is_global": is_global_flag,
                "error": "Brak uprawnień do wybranej zbrojowni.",
            },
        )

    if is_global_flag and armory.owner_id is not None:
        armories = _available_armories(db, current_user)
        selected_id = armory.id if armory else (armories[0].id if armories else None)
        return templates.TemplateResponse(
            "army_form.html",
            {
                "request": request,
                "user": current_user,
                "default_ruleset": ruleset,
                "army": None,
                "armories": armories,
                "selected_armory_id": selected_id,
                "is_global": is_global_flag,
                "error": "Globalna armia wymaga globalnej zbrojowni.",
            },
        )

    owner_id = current_user.id
    if is_global_flag:
        if not current_user.is_admin:
            raise HTTPException(
                status_code=403,
                detail="Tylko administrator może tworzyć globalne armie",
            )
        owner_id = None

    army = models.Army(
        name=name,
        ruleset=ruleset,
        owner_id=owner_id,
        armory=armory,
    )
    db.add(army)
    db.commit()
    return RedirectResponse(url=f"/armies/{army.id}", status_code=303)




@router.post("/{army_id}/delete")
def delete_army(
    army_id: int,
    db: Session = Depends(get_db),
    current_user: models.User = Depends(get_current_user()),
):
    army = db.get(models.Army, army_id)
    if not army:
        raise HTTPException(status_code=404)
    _ensure_army_edit_access(army, current_user)

    has_rosters = db.execute(
        select(models.Roster.id).where(models.Roster.army_id == army.id)
    ).first()
    if has_rosters:
        raise HTTPException(status_code=400, detail="Armia jest używana przez rozpiskę")

    db.delete(army)
    db.commit()
    return RedirectResponse(url="/armies", status_code=303)


@router.post("/{army_id}/copy")
def copy_army(
    army_id: int,
    name: str = Form(...),
    is_global: str | None = Form(None),
    db: Session = Depends(get_db),
    current_user: models.User = Depends(get_current_user()),
):
    source = (
        db.execute(
            select(models.Army)
            .options(
                selectinload(models.Army.units).options(
                    selectinload(models.Unit.weapon_links).selectinload(
                        models.UnitWeapon.weapon
                    ),
                    selectinload(models.Unit.default_weapon),
                    selectinload(models.Unit.abilities).selectinload(
                        models.UnitAbility.ability
                    ),
                ),
                selectinload(models.Army.spells).selectinload(models.ArmySpell.weapon),
            )
            .where(models.Army.id == army_id)
        )
        .scalars()
        .first()
    )
    if not source:
        raise HTTPException(status_code=404)
    _ensure_army_view_access(source, current_user)

    cleaned_name = name.strip()
    if not cleaned_name:
        raise HTTPException(status_code=400, detail="Nazwa kopii jest wymagana")

    owner_id = current_user.id
    if _parse_bool(is_global):
        if not current_user.is_admin:
            raise HTTPException(
                status_code=403,
                detail="Tylko administrator może tworzyć globalne armie",
            )
        owner_id = None

    new_army = models.Army(
        name=cleaned_name,
        owner_id=owner_id,
        ruleset=source.ruleset,
        armory=source.armory,
    )
    db.add(new_army)
    db.flush()

    _clone_army_contents(db, source, new_army, link_parent_units=False)
    db.commit()

    return RedirectResponse(url=f"/armies/{new_army.id}", status_code=303)


@router.post("/{army_id}/variant")
def create_army_variant(
    army_id: int,
    name: str = Form(...),
    is_global: str | None = Form(None),
    db: Session = Depends(get_db),
    current_user: models.User = Depends(get_current_user()),
):
    base_army = (
        db.execute(
            select(models.Army)
            .options(
                selectinload(models.Army.units).options(
                    selectinload(models.Unit.weapon_links).selectinload(
                        models.UnitWeapon.weapon
                    ),
                    selectinload(models.Unit.default_weapon),
                    selectinload(models.Unit.abilities).selectinload(
                        models.UnitAbility.ability
                    ),
                ),
                selectinload(models.Army.spells).selectinload(models.ArmySpell.weapon),
            )
            .where(models.Army.id == army_id)
        )
        .scalars()
        .first()
    )
    if not base_army:
        raise HTTPException(status_code=404)
    _ensure_army_view_access(base_army, current_user)

    cleaned_name = name.strip()
    if not cleaned_name:
        raise HTTPException(status_code=400, detail="Nazwa wariantu jest wymagana")

    owner_id = current_user.id
    if _parse_bool(is_global):
        if not current_user.is_admin:
            raise HTTPException(
                status_code=403,
                detail="Tylko administrator może tworzyć globalne armie",
            )
        owner_id = None

    variant = models.Army(
        name=cleaned_name,
        owner_id=owner_id,
        ruleset=base_army.ruleset,
        armory=base_army.armory,
        parent=base_army,
    )
    db.add(variant)
    db.flush()

    _clone_army_contents(db, base_army, variant, link_parent_units=True)
    db.commit()

    return RedirectResponse(url=f"/armies/{variant.id}", status_code=303)


@router.get("/{army_id}/spells", response_class=HTMLResponse)
def edit_army_spells(
    army_id: int,
    request: Request,
    db: Session = Depends(get_db),
    current_user: models.User = Depends(get_current_user()),
):
    army = db.get(models.Army, army_id)
    if not army:
        raise HTTPException(status_code=404)
    _ensure_army_edit_access(army, current_user)
    return templates.TemplateResponse(
        "army_spells.html",
        _spell_page_context(request, army, current_user, db),
    )


def _validate_spell_capacity(
    army: models.Army, request: Request, current_user: models.User, db: Session
):
    if len(getattr(army, "spells", []) or []) >= MAX_ARMY_SPELLS:
        context = _spell_page_context(
            request,
            army,
            current_user,
            db,
            error="Osiągnięto maksymalną liczbę mocy.",
        )
        return templates.TemplateResponse(
            "army_spells.html", context, status_code=400
        )
    return None


@router.get("/{army_id}/spells/weapons/new", response_class=HTMLResponse)
def new_spell_weapon_form(
    army_id: int,
    request: Request,
    db: Session = Depends(get_db),
    current_user: models.User = Depends(get_current_user()),
):
    army = db.get(models.Army, army_id)
    if not army:
        raise HTTPException(status_code=404)
    _ensure_army_edit_access(army, current_user)

    capacity_response = _validate_spell_capacity(army, request, current_user, db)
    if capacity_response is not None:
        return capacity_response

    return templates.TemplateResponse(
        "armory_weapon_form.html",
        _spell_weapon_form_context(
            request,
            army,
            current_user,
            weapon=None,
            form_values=_spell_weapon_form_values(None),
            allow_custom_name=True,
        ),
    )


@router.post("/{army_id}/spells/weapons/new")
def create_spell_weapon(
    army_id: int,
    request: Request,
    name: str = Form(...),
    range: str = Form(""),
    attacks: str = Form("1"),
    ap: str = Form("0"),
    abilities: str | None = Form(None),
    notes: str | None = Form(None),
    custom_name: str | None = Form(None),
    db: Session = Depends(get_db),
    current_user: models.User = Depends(get_current_user()),
):
    army = db.get(models.Army, army_id)
    if not army:
        raise HTTPException(status_code=404)
    _ensure_army_edit_access(army, current_user)

    capacity_response = _validate_spell_capacity(army, request, current_user, db)
    if capacity_response is not None:
        return capacity_response

    ability_items = _filter_spell_weapon_abilities(
        _parse_spell_weapon_ability_payload(abilities)
    )
    form_values = {
        "name": name,
        "range": range,
        "attacks": attacks,
        "ap": ap,
        "notes": notes or "",
        "abilities": ability_items,
    }
    cleaned_name = name.strip()
    if not cleaned_name:
        return templates.TemplateResponse(
            "armory_weapon_form.html",
            _spell_weapon_form_context(
                request,
                army,
                current_user,
                weapon=None,
                form_values=form_values,
                error="Nazwa broni jest wymagana.",
                custom_name=custom_name or "",
                allow_custom_name=True,
            ),
            status_code=400,
        )

    try:
        attacks_value = _spell_parse_optional_float(attacks)
        ap_value = _spell_parse_optional_int(ap)
    except ValueError as exc:
        return templates.TemplateResponse(
            "armory_weapon_form.html",
            _spell_weapon_form_context(
                request,
                army,
                current_user,
                weapon=None,
                form_values=form_values,
                error=str(exc),
                custom_name=custom_name or "",
                allow_custom_name=True,
            ),
            status_code=400,
        )

    if attacks_value is None:
        attacks_value = 1.0
    if ap_value is None:
        ap_value = 0

    cleaned_range = range.strip()
    tags_text = _serialize_spell_weapon_tags(ability_items)
    cleaned_notes = (notes or "").strip()

    weapon = models.Weapon(
        armory=army.armory,
        army=army,
        owner_id=army.owner_id,
        name=cleaned_name,
        range=cleaned_range,
        attacks=attacks_value,
        ap=ap_value,
        tags=tags_text or None,
        notes=cleaned_notes or None,
    )
    weapon.cached_cost = costs.weapon_cost(weapon)
    db.add(weapon)

    base_label, description, cost = _weapon_spell_details(weapon)
    custom_text = _normalized_custom_name(custom_name)
    spell = models.ArmySpell(
        army=army,
        kind="weapon",
        weapon=weapon,
        base_label=base_label,
        description=description,
        cost=cost,
        position=_next_spell_position(army),
        custom_name=custom_text or None,
    )
    db.add(spell)
    _resequence_spells(army)
    db.commit()
    return RedirectResponse(
        url=f"/armies/{army.id}/spells",
        status_code=303,
    )


def _get_spell_weapon(
    db: Session, army: models.Army, weapon_id: int
) -> models.Weapon:
    weapon = db.get(models.Weapon, weapon_id)
    if not weapon or weapon.army_id != army.id:
        raise HTTPException(status_code=404)
    return weapon


@router.get(
    "/{army_id}/spells/weapons/{weapon_id}/edit", response_class=HTMLResponse
)
def edit_spell_weapon_form(
    army_id: int,
    weapon_id: int,
    request: Request,
    db: Session = Depends(get_db),
    current_user: models.User = Depends(get_current_user()),
):
    army = db.get(models.Army, army_id)
    if not army:
        raise HTTPException(status_code=404)
    _ensure_army_edit_access(army, current_user)
    weapon = _get_spell_weapon(db, army, weapon_id)

    return templates.TemplateResponse(
        "armory_weapon_form.html",
        _spell_weapon_form_context(
            request,
            army,
            current_user,
            weapon=weapon,
            form_values=_spell_weapon_form_values(weapon),
        ),
    )


@router.post("/{army_id}/spells/weapons/{weapon_id}/edit")
def update_spell_weapon(
    army_id: int,
    weapon_id: int,
    request: Request,
    name: str = Form(...),
    range: str = Form(""),
    attacks: str = Form("1"),
    ap: str = Form("0"),
    abilities: str | None = Form(None),
    notes: str | None = Form(None),
    db: Session = Depends(get_db),
    current_user: models.User = Depends(get_current_user()),
):
    army = db.get(models.Army, army_id)
    if not army:
        raise HTTPException(status_code=404)
    _ensure_army_edit_access(army, current_user)
    weapon = _get_spell_weapon(db, army, weapon_id)

    ability_items = _filter_spell_weapon_abilities(
        _parse_spell_weapon_ability_payload(abilities)
    )
    form_values = {
        "name": name,
        "range": range,
        "attacks": attacks,
        "ap": ap,
        "notes": notes or "",
        "abilities": ability_items,
    }

    cleaned_name = name.strip()
    if not cleaned_name:
        return templates.TemplateResponse(
            "armory_weapon_form.html",
            _spell_weapon_form_context(
                request,
                army,
                current_user,
                weapon=weapon,
                form_values=form_values,
                error="Nazwa broni jest wymagana.",
            ),
            status_code=400,
        )

    try:
        attacks_value = _spell_parse_optional_float(attacks)
        ap_value = _spell_parse_optional_int(ap)
    except ValueError as exc:
        return templates.TemplateResponse(
            "armory_weapon_form.html",
            _spell_weapon_form_context(
                request,
                army,
                current_user,
                weapon=weapon,
                form_values=form_values,
                error=str(exc),
            ),
            status_code=400,
        )

    if attacks_value is None:
        attacks_value = weapon.attacks if weapon.attacks is not None else 1.0
    if ap_value is None:
        ap_value = weapon.ap if weapon.ap is not None else 0

    cleaned_range = range.strip()
    tags_text = _serialize_spell_weapon_tags(ability_items)
    cleaned_notes = (notes or "").strip()

    weapon.name = cleaned_name
    weapon.range = cleaned_range
    weapon.attacks = attacks_value
    weapon.ap = ap_value
    weapon.tags = tags_text or None
    weapon.notes = cleaned_notes or None
    weapon.owner_id = army.owner_id
    weapon.army = army
    weapon.armory = army.armory
    weapon.cached_cost = costs.weapon_cost(weapon)

    base_label, description, cost = _weapon_spell_details(weapon)
    linked_spells = (
        db.execute(
            select(models.ArmySpell)
            .where(models.ArmySpell.army_id == army.id)
            .where(models.ArmySpell.weapon_id == weapon.id)
        )
        .scalars()
        .all()
    )
    for spell in linked_spells:
        spell.base_label = base_label
        spell.description = description
        spell.cost = cost

    db.commit()
    return RedirectResponse(
        url=f"/armies/{army.id}/spells",
        status_code=303,
    )


@router.post("/{army_id}/spells/add-ability")
def add_army_spell_ability(
    army_id: int,
    request: Request,
    ability_id: int = Form(...),
    ability_value: str | None = Form(None),
    custom_name: str | None = Form(None),
    db: Session = Depends(get_db),
    current_user: models.User = Depends(get_current_user()),
):
    army = db.get(models.Army, army_id)
    if not army:
        raise HTTPException(status_code=404)
    _ensure_army_edit_access(army, current_user)

    capacity_response = _validate_spell_capacity(army, request, current_user, db)
    if capacity_response is not None:
        return capacity_response

    ability = db.get(models.Ability, ability_id)
    if not ability or ability.type != "active":
        context = _spell_page_context(
            request,
            army,
            current_user,
            db,
            error="Nieprawidłowa zdolność.",
        )
        return templates.TemplateResponse("army_spells.html", context, status_code=400)

    slug = ability_registry.ability_slug(ability)
    if slug in FORBIDDEN_SPELL_SLUGS:
        context = _spell_page_context(
            request,
            army,
            current_user,
            db,
            error="Zdolność nie może być użyta jako moc.",
        )
        return templates.TemplateResponse("army_spells.html", context, status_code=400)

    definition = ability_catalog.find_definition(slug) if slug else None
    requires_value = bool(definition and definition.value_label)
    raw_value = (ability_value or "").strip()
    if requires_value and not raw_value:
        context = _spell_page_context(
            request,
            army,
            current_user,
            db,
            error="Zdolność wymaga podania wartości.",
        )
        return templates.TemplateResponse("army_spells.html", context, status_code=400)

    if definition and definition.value_choices:
        valid_values: set[str] = set()
        for choice in definition.value_choices:
            if isinstance(choice, dict):
                choice_value = choice.get("value")
            else:
                choice_value = choice
            if choice_value is not None:
                valid_values.add(str(choice_value))
        if valid_values and raw_value and raw_value not in valid_values:
            context = _spell_page_context(
                request,
                army,
                current_user,
                db,
                error="Wybrano nieprawidłową wartość zdolności.",
            )
            return templates.TemplateResponse(
                "army_spells.html", context, status_code=400
            )

    value_text = raw_value[:120] if raw_value else None
    base_label, description, cost = _ability_spell_details(ability, value_text)
    custom_text = _normalized_custom_name(custom_name)
    spell = models.ArmySpell(
        army=army,
        kind="ability",
        ability=ability,
        ability_value=value_text,
        base_label=base_label,
        description=description,
        cost=cost,
        position=_next_spell_position(army),
        custom_name=custom_text or None,
    )
    db.add(spell)
    _resequence_spells(army)
    db.commit()
    return RedirectResponse(
        url=f"/armies/{army.id}/spells",
        status_code=303,
    )


@router.post("/{army_id}/spells/add-weapon")
def add_army_spell_weapon(
    army_id: int,
    request: Request,
    weapon_id: int = Form(...),
    custom_name: str | None = Form(None),
    db: Session = Depends(get_db),
    current_user: models.User = Depends(get_current_user()),
):
    army = db.get(models.Army, army_id)
    if not army:
        raise HTTPException(status_code=404)
    _ensure_army_edit_access(army, current_user)

    capacity_response = _validate_spell_capacity(army, request, current_user, db)
    if capacity_response is not None:
        return capacity_response

    weapon = db.get(models.Weapon, weapon_id)
    if not weapon or weapon.armory_id != army.armory_id:
        context = _spell_page_context(
            request,
            army,
            current_user,
            db,
            error="Nieprawidłowa broń.",
        )
        return templates.TemplateResponse("army_spells.html", context, status_code=400)

    base_label, description, cost = _weapon_spell_details(weapon)
    custom_text = _normalized_custom_name(custom_name)
    spell = models.ArmySpell(
        army=army,
        kind="weapon",
        weapon=weapon,
        base_label=base_label,
        description=description,
        cost=cost,
        position=_next_spell_position(army),
        custom_name=custom_text or None,
    )
    db.add(spell)
    _resequence_spells(army)
    db.commit()
    return RedirectResponse(
        url=f"/armies/{army.id}/spells",
        status_code=303,
    )


@router.post("/{army_id}/spells/{spell_id}/update")
def update_army_spell(
    army_id: int,
    spell_id: int,
    request: Request,
    custom_name: str | None = Form(None),
    db: Session = Depends(get_db),
    current_user: models.User = Depends(get_current_user()),
):
    army = db.get(models.Army, army_id)
    if not army:
        raise HTTPException(status_code=404)
    _ensure_army_edit_access(army, current_user)

    spell = db.get(models.ArmySpell, spell_id)
    if not spell or spell.army_id != army.id:
        raise HTTPException(status_code=404)

    custom_text = _normalized_custom_name(custom_name)
    spell.custom_name = custom_text or None
    _resequence_spells(army)
    db.commit()
    return RedirectResponse(
        url=f"/armies/{army.id}/spells",
        status_code=303,
    )


@router.post("/{army_id}/spells/{spell_id}/delete")
def delete_army_spell(
    army_id: int,
    spell_id: int,
    request: Request,
    db: Session = Depends(get_db),
    current_user: models.User = Depends(get_current_user()),
):
    army = db.get(models.Army, army_id)
    if not army:
        raise HTTPException(status_code=404)
    _ensure_army_edit_access(army, current_user)

    spell = db.get(models.ArmySpell, spell_id)
    if not spell or spell.army_id != army.id:
        raise HTTPException(status_code=404)

    weapon = spell.weapon
    db.delete(spell)
    db.flush()
    if weapon and weapon.army_id == army.id:
        remaining = db.execute(
            select(models.ArmySpell.id).where(models.ArmySpell.weapon_id == weapon.id)
        ).first()
        if not remaining:
            db.delete(weapon)
    db.refresh(army, attribute_names=["spells"])
    _resequence_spells(army)
    db.commit()
    return RedirectResponse(
        url=f"/armies/{army.id}/spells",
        status_code=303,
    )


@router.post("/{army_id}/units/new")
def add_unit(
    army_id: int,
    name: str = Form(...),
    quality: int = Form(...),
    defense: int = Form(...),
    toughness: int = Form(...),
    typical_models: int = Form(1),
    weapons: str | None = Form(None),
    passive_abilities: str | None = Form(None),
    active_abilities: str | None = Form(None),
    aura_abilities: str | None = Form(None),
    db: Session = Depends(get_db),
    current_user: models.User = Depends(get_current_user()),
):
    army = db.get(models.Army, army_id)
    if not army:
        raise HTTPException(status_code=404)
    _ensure_army_edit_access(army, current_user)


    weapon_entries = _parse_weapon_payload(db, army.armory, weapons)
    passive_items = _parse_selection_payload(passive_abilities)
    active_items = _parse_selection_payload(active_abilities)
    aura_items = _parse_selection_payload(aura_abilities)

    unit = models.Unit(
        army=army,
        owner_id=army.owner_id if army.owner_id is not None else current_user.id,
    )
    max_position = (
        db.execute(
            select(func.max(models.Unit.position)).where(models.Unit.army_id == army.id)
        ).scalar_one_or_none()
        or -1
    )
    unit.position = max_position + 1
    _apply_unit_form_data(
        unit,
        name=name,
        quality=quality,
        defense=defense,
        toughness=toughness,
        typical_models=typical_models,
        passive_items=passive_items,
        active_items=active_items,
        aura_items=aura_items,
        weapon_entries=weapon_entries,
        db=db,
    )
    db.add(unit)
    db.commit()
    return RedirectResponse(url=f"/armies/{army_id}", status_code=303)


@router.post("/{army_id}/units/{unit_id}/move")
def move_army_unit(
    army_id: int,
    unit_id: int,
    direction: str = Form(...),
    db: Session = Depends(get_db),
    current_user: models.User = Depends(get_current_user()),
):
    army = db.get(models.Army, army_id)
    if not army:
        raise HTTPException(status_code=404)
    _ensure_army_edit_access(army, current_user)

    normalized_direction = (direction or "").strip().lower()
    if normalized_direction not in {"up", "down"}:
        raise HTTPException(status_code=400, detail="Nieprawidłowy kierunek")

    units = (
        db.execute(
            select(models.Unit)
            .where(models.Unit.army_id == army.id)
            .order_by(models.Unit.position, models.Unit.id)
        )
        .scalars()
        .all()
    )

    try:
        target = next(item for item in units if item.id == unit_id)
    except StopIteration:
        raise HTTPException(status_code=404)

    moved = _move_unit_in_sequence(units, target.id, normalized_direction)
    if not moved:
        return RedirectResponse(url=f"/armies/{army_id}", status_code=303)

    _resequence_army_units(units)
    db.commit()

    return RedirectResponse(url=f"/armies/{army_id}", status_code=303)


@router.get("/{army_id}/units/{unit_id}/edit", response_class=HTMLResponse)
def edit_unit_form(
    army_id: int,
    unit_id: int,
    request: Request,
    db: Session = Depends(get_db),
    current_user: models.User | None = Depends(get_current_user(optional=True)),
):
    if not current_user:
        return RedirectResponse(url="/auth/login", status_code=303)
    army = db.get(models.Army, army_id)
    unit = (
        db.execute(
            select(models.Unit)
            .where(models.Unit.id == unit_id)
            .options(
                selectinload(models.Unit.weapon_links).selectinload(
                    models.UnitWeapon.weapon
                ),
                selectinload(models.Unit.default_weapon),
                selectinload(models.Unit.abilities).selectinload(
                    models.UnitAbility.ability
                ),
            )
        )
        .scalars()
        .one_or_none()
    )
    if not army or unit is None or unit.army_id != army.id:
        raise HTTPException(status_code=404)
    _ensure_army_edit_access(army, current_user)
<<<<<<< HEAD
    weapon_collection = _armory_weapons(db, army.armory)
    weapons = list(weapon_collection.items)
    weapon_tree = weapon_collection.payload

    weapon_choices = []
    for weapon in weapons:
        range_value = costs.normalize_range_value(weapon.effective_range)
        category = "ranged" if range_value > 0 else "melee"
        weapon_choices.append(
            {
                "id": weapon.id,
                "name": weapon.effective_name,
                "range_value": range_value,
                "category": category,
            }
        )
=======
    weapons = _armory_weapons(db, army.armory)
    weapon_tree = _weapon_tree_payload(weapons)
>>>>>>> b8e0aeb3
    active_definitions = ability_registry.definition_payload(db, "active")
    aura_definitions = ability_registry.definition_payload(db, "aura")

    return templates.TemplateResponse(
        "unit_form.html",
        {
            "request": request,
            "user": current_user,
            "army": army,
            "unit": unit,
            "weapons": weapons,
<<<<<<< HEAD
            "weapon_choices": weapon_choices,
=======
>>>>>>> b8e0aeb3
            "weapon_tree": weapon_tree,
            "weapon_payload": _unit_weapon_payload(unit),
            "passive_definitions": PASSIVE_DEFINITIONS,
            "passive_selected": _passive_payload(unit),
            "active_definitions": active_definitions,
            "active_selected": ability_registry.unit_ability_payload(unit, "active"),
            "aura_definitions": aura_definitions,
            "aura_selected": ability_registry.unit_ability_payload(unit, "aura"),
            "error": None,
        },
    )


@router.post("/{army_id}/units/{unit_id}/edit")
def update_unit(
    army_id: int,
    unit_id: int,
    name: str = Form(...),
    quality: int = Form(...),
    defense: int = Form(...),
    toughness: int = Form(...),
    typical_models: int = Form(1),
    weapons: str | None = Form(None),
    passive_abilities: str | None = Form(None),
    active_abilities: str | None = Form(None),
    aura_abilities: str | None = Form(None),
    submit_action: str = Form("save"),
    db: Session = Depends(get_db),
    current_user: models.User = Depends(get_current_user()),
):
    army = db.get(models.Army, army_id)
    unit = db.get(models.Unit, unit_id)
    if not army or not unit or unit.army_id != army.id:
        raise HTTPException(status_code=404)
    _ensure_army_edit_access(army, current_user)

    weapon_entries = _parse_weapon_payload(db, army.armory, weapons)
    passive_items = _parse_selection_payload(passive_abilities)
    active_items = _parse_selection_payload(active_abilities)
    aura_items = _parse_selection_payload(aura_abilities)

    normalized_action = (submit_action or "save").strip().lower()
    if normalized_action == "new":
        new_unit = models.Unit(
            army=army,
            owner_id=army.owner_id if army.owner_id is not None else current_user.id,
        )
        max_position = (
            db.execute(
                select(func.max(models.Unit.position)).where(models.Unit.army_id == army.id)
            ).scalar_one_or_none()
            or -1
        )
        new_unit.position = max_position + 1
        _apply_unit_form_data(
            new_unit,
            name=name,
            quality=quality,
            defense=defense,
            toughness=toughness,
            typical_models=typical_models,
            passive_items=passive_items,
            active_items=active_items,
            aura_items=aura_items,
            weapon_entries=weapon_entries,
            db=db,
        )
        db.add(new_unit)
    else:
        _apply_unit_form_data(
            unit,
            name=name,
            quality=quality,
            defense=defense,
            toughness=toughness,
            typical_models=typical_models,
            passive_items=passive_items,
            active_items=active_items,
            aura_items=aura_items,
            weapon_entries=weapon_entries,
            db=db,
        )

    db.commit()
    return RedirectResponse(url=f"/armies/{army_id}", status_code=303)


@router.post("/{army_id}/units/{unit_id}/delete")
def delete_unit(
    army_id: int,
    unit_id: int,
    db: Session = Depends(get_db),
    current_user: models.User = Depends(get_current_user()),
):
    army = db.get(models.Army, army_id)
    unit = db.get(models.Unit, unit_id)
    if not army or not unit or unit.army_id != army.id:
        raise HTTPException(status_code=404)
    _ensure_army_edit_access(army, current_user)
    removed_position = unit.position or 0
    db.delete(unit)
    db.flush()
    db.execute(
        update(models.Unit)
        .where(
            models.Unit.army_id == army.id,
            models.Unit.position > removed_position,
        )
        .values(position=models.Unit.position - 1)
        .execution_options(synchronize_session=False)
    )
    db.commit()
    return RedirectResponse(url=f"/armies/{army_id}", status_code=303)
def _switch_army_armory(
    db: Session, army: models.Army, new_armory: models.Armory
) -> None:
    if army.armory_id == new_armory.id:
        army.armory = new_armory
        return

    detailed_army = _load_army_detail(db, army.id)
    if detailed_army is None:
        raise HTTPException(status_code=404)

    old_armory = detailed_army.armory
    if old_armory.id == new_armory.id:
        detailed_army.armory = new_armory
        return

    utils.ensure_armory_variant_sync(db, old_armory)
    utils.ensure_armory_variant_sync(db, new_armory)

    old_weapons = (
        db.execute(
            select(models.Weapon)
            .where(
                models.Weapon.armory_id == old_armory.id,
                models.Weapon.army_id.is_(None),
            )
            .options(selectinload(models.Weapon.parent))
        )
        .scalars()
        .all()
    )
    new_weapons = (
        db.execute(
            select(models.Weapon)
            .where(
                models.Weapon.armory_id == new_armory.id,
                models.Weapon.army_id.is_(None),
            )
            .options(selectinload(models.Weapon.parent))
        )
        .scalars()
        .all()
    )

    old_global_weapon_ids = {weapon.id for weapon in old_weapons}

    new_by_parent: dict[int, models.Weapon] = {}
    new_by_name: dict[str, models.Weapon] = {}
    for weapon in new_weapons:
        if weapon.parent_id and weapon.parent_id not in new_by_parent:
            new_by_parent[weapon.parent_id] = weapon
        name_key = _normalized_weapon_name(weapon.effective_name)
        if name_key and name_key not in new_by_name:
            new_by_name[name_key] = weapon

    weapon_map: dict[int, models.Weapon] = {}
    for weapon in old_weapons:
        mapped: models.Weapon | None = None
        if weapon.parent_id and weapon.parent_id in new_by_parent:
            mapped = new_by_parent[weapon.parent_id]
        if mapped is None:
            name_key = _normalized_weapon_name(weapon.effective_name)
            if name_key and name_key in new_by_name:
                mapped = new_by_name[name_key]
        if mapped:
            weapon_map[weapon.id] = mapped

    def _coerce_int(value: object) -> int:
        try:
            return int(value)  # type: ignore[arg-type]
        except (TypeError, ValueError):
            try:
                return int(float(value))  # type: ignore[arg-type]
            except (TypeError, ValueError):
                return 0

    for unit in list(getattr(detailed_army, "units", []) or []):
        default_id = getattr(unit, "default_weapon_id", None)
        if default_id and default_id in weapon_map:
            mapped_weapon = weapon_map[default_id]
            unit.default_weapon = mapped_weapon
            unit.default_weapon_id = mapped_weapon.id
        elif default_id in old_global_weapon_ids:
            unit.default_weapon = None
            unit.default_weapon_id = None

        if unit.default_weapon and unit.default_weapon.army_id == detailed_army.id:
            unit.default_weapon.armory = new_armory
        elif unit.default_weapon and unit.default_weapon.armory_id == old_armory.id:
            mapped_weapon = weapon_map.get(unit.default_weapon.id)
            if mapped_weapon:
                unit.default_weapon = mapped_weapon
                unit.default_weapon_id = mapped_weapon.id
            elif unit.default_weapon.id in old_global_weapon_ids:
                unit.default_weapon = None
                unit.default_weapon_id = None

        updated_links: list[models.UnitWeapon] = []
        for link in list(getattr(unit, "weapon_links", []) or []):
            weapon = link.weapon
            if weapon is None:
                db.delete(link)
                continue
            if weapon.army_id == detailed_army.id:
                weapon.armory = new_armory
                link.weapon_id = weapon.id
                updated_links.append(link)
                continue
            if weapon.armory_id == new_armory.id:
                link.weapon_id = weapon.id
                updated_links.append(link)
                continue
            if weapon.armory_id == old_armory.id:
                mapped_weapon = weapon_map.get(weapon.id)
                if mapped_weapon:
                    if mapped_weapon.id != weapon.id:
                        link.weapon = mapped_weapon
                    link.weapon_id = mapped_weapon.id
                    updated_links.append(link)
                else:
                    db.delete(link)
                continue
            link.weapon_id = weapon.id
            updated_links.append(link)

        unit.weapon_links = updated_links

        default_links: list[models.UnitWeapon] = []
        primary_link: models.UnitWeapon | None = None
        for link in unit.weapon_links:
            count_value = getattr(link, "default_count", 0)
            try:
                count_value = int(count_value)
            except (TypeError, ValueError):
                count_value = 0
            if count_value < 0:
                count_value = 0
            link.default_count = count_value
            if not link.is_default and count_value > 0:
                link.is_default = True
            if not link.is_default or count_value <= 0:
                link.is_primary = False
                continue
            default_links.append(link)
            if link.is_primary and primary_link is None:
                primary_link = link

        if primary_link is None and default_links:
            primary_link = default_links[0]

        for index, link in enumerate(unit.weapon_links):
            link.position = index
            if link in default_links:
                link.is_primary = link is primary_link
            else:
                link.is_primary = False

        if primary_link and primary_link.weapon is not None:
            unit.default_weapon = primary_link.weapon
            unit.default_weapon_id = getattr(primary_link.weapon, "id", None)
        elif unit.default_weapon and unit.default_weapon.id in old_global_weapon_ids:
            unit.default_weapon = None
            unit.default_weapon_id = None

    for weapon in list(getattr(detailed_army, "weapons", []) or []):
        weapon.armory = new_armory

    for spell in list(getattr(detailed_army, "spells", []) or []):
        weapon = spell.weapon
        if weapon is None:
            continue
        if weapon.army_id == detailed_army.id:
            weapon.armory = new_armory
            continue
        if weapon.armory_id == new_armory.id:
            continue
        if weapon.armory_id == old_armory.id:
            mapped_weapon = weapon_map.get(weapon.id)
            if mapped_weapon:
                spell.weapon = mapped_weapon
                spell.weapon_id = mapped_weapon.id
            elif weapon.id in old_global_weapon_ids:
                spell.weapon = None
                spell.weapon_id = None

    roster_units = (
        db.execute(
            select(models.RosterUnit)
            .join(models.Roster)
            .where(models.Roster.army_id == detailed_army.id)
        )
        .scalars()
        .all()
    )

    for roster_unit in roster_units:
        payload_text = roster_unit.extra_weapons_json
        if not payload_text:
            continue
        try:
            payload = json.loads(payload_text)
        except json.JSONDecodeError:
            continue
        if not isinstance(payload, dict):
            continue
        weapons_section = payload.get("weapons")
        if not isinstance(weapons_section, dict):
            continue
        updated_section: dict[str, object] = {}
        changed = False
        for key, value in weapons_section.items():
            key_str = str(key)
            try:
                weapon_id = int(key_str)
            except (TypeError, ValueError):
                updated_section[key_str] = value
                continue
            if weapon_id in weapon_map:
                mapped_weapon = weapon_map[weapon_id]
                mapped_key = str(mapped_weapon.id)
                if mapped_key in updated_section:
                    merged_value = _coerce_int(updated_section[mapped_key]) + _coerce_int(value)
                    if merged_value != updated_section[mapped_key]:
                        changed = True
                    updated_section[mapped_key] = merged_value
                else:
                    updated_section[mapped_key] = value
                    if mapped_key != key_str:
                        changed = True
                continue
            if weapon_id in old_global_weapon_ids:
                if _coerce_int(value) != 0:
                    changed = True
                continue
            updated_section[key_str] = value
        if changed or len(updated_section) != len(weapons_section):
            payload["weapons"] = updated_section
            roster_unit.extra_weapons_json = json.dumps(payload, ensure_ascii=False)

    detailed_army.armory = new_armory


def _render_army_edit(
    request: Request,
    db: Session,
    army: models.Army,
    current_user: models.User,
    *,
    error: str | None = None,
    selected_armory_id: int | None = None,
) -> HTMLResponse:
    can_edit = current_user.is_admin or army.owner_id == current_user.id
    can_delete = False
    if can_edit:
        has_rosters = db.execute(
            select(models.Roster.id).where(models.Roster.army_id == army.id)
        ).first()
        can_delete = not bool(has_rosters)

<<<<<<< HEAD
    weapon_collection = _armory_weapons(db, army.armory)
    weapons = list(weapon_collection.items)
    weapon_tree = weapon_collection.payload
    weapon_choices = []
    for weapon in weapons:
        range_value = costs.normalize_range_value(weapon.effective_range)
        category = "ranged" if range_value > 0 else "melee"
        weapon_choices.append(
            {
                "id": weapon.id,
                "name": weapon.effective_name,
                "range_value": range_value,
                "category": category,
            }
        )
=======
    weapons = _armory_weapons(db, army.armory)
    weapon_tree = _weapon_tree_payload(weapons)
>>>>>>> b8e0aeb3

    available_armories = _available_armories(db, current_user) if can_edit else []
    active_definitions = ability_registry.definition_payload(db, "active")
    aura_definitions = ability_registry.definition_payload(db, "aura")

    units = []
    for unit in army.units:
        passive_items = [item for item in _passive_payload(unit) if item]
        active_items = ability_registry.unit_ability_payload(unit, "active")
        aura_items = ability_registry.unit_ability_payload(unit, "aura")
        loadout = unit.default_weapon_loadout
        weapon_summary = ", ".join(
            f"{weapon.effective_name} x{count}" if count > 1 else weapon.effective_name
            for weapon, count in loadout
        )
        if not weapon_summary:
            weapon_summary = "-"
        cost_per_model = costs.unit_total_cost(unit)
        typical_models = unit.typical_model_count
        units.append(
            {
                "instance": unit,
                "cost": costs.unit_typical_total_cost(
                    unit,
                    typical_models,
                    per_model=cost_per_model,
                ),
                "cost_per_model": cost_per_model,
                "typical_models": typical_models,
                "passive_items": passive_items,
                "active_items": active_items,
                "aura_items": aura_items,
                "weapon_summary": weapon_summary,
            }
        )

    if selected_armory_id is None:
        selected_armory_id = army.armory_id

    return templates.TemplateResponse(
        "army_edit.html",
        {
            "request": request,
            "user": current_user,
            "army": army,
            "units": units,
            "weapons": weapons,
            "weapon_tree": weapon_tree,
<<<<<<< HEAD
            "weapon_choices": weapon_choices,
=======
>>>>>>> b8e0aeb3
            "armories": available_armories,
            "selected_armory_id": selected_armory_id,
            "error": error,
            "can_edit": can_edit,
            "can_delete": can_delete,
            "passive_definitions": PASSIVE_DEFINITIONS,
            "active_definitions": active_definitions,
            "aura_definitions": aura_definitions,
        },
    )


@router.get("/{army_id}", response_class=HTMLResponse)
def view_army(
    army_id: int,
    request: Request,
    db: Session = Depends(get_db),
    current_user: models.User | None = Depends(get_current_user(optional=True)),
):
    if not current_user:
        return RedirectResponse(url="/auth/login", status_code=303)
    army = _load_army_detail(db, army_id)
    if army is None:
        raise HTTPException(status_code=404)
    _ensure_army_view_access(army, current_user)
    return _render_army_edit(request, db, army, current_user)


@router.post("/{army_id}/update")
def update_army(
    army_id: int,
    request: Request,
    name: str = Form(...),
    armory_id: str | None = Form(None),
    db: Session = Depends(get_db),
    current_user: models.User = Depends(get_current_user()),
):
    army = db.get(models.Army, army_id)
    if not army:
        raise HTTPException(status_code=404)
    _ensure_army_edit_access(army, current_user)

    cleaned_name = name.strip()
    if not cleaned_name:
        cleaned_name = army.name

    error_message: str | None = None
    selected_armory_id: int | None = None
    target_armory: models.Armory | None = None

    armory_value = (armory_id or "").strip()
    if armory_value:
        try:
            parsed_armory_id = int(armory_value)
        except (TypeError, ValueError):
            error_message = "Nieprawidłowa zbrojownia."
        else:
            target_armory = db.get(models.Armory, parsed_armory_id)
            if not target_armory:
                error_message = "Wybrana zbrojownia nie istnieje."
            else:
                try:
                    _ensure_armory_access(target_armory, current_user)
                except HTTPException as exc:
                    if exc.status_code == 403:
                        error_message = exc.detail or "Brak dostępu do zbrojowni."
                    else:
                        raise
            selected_armory_id = parsed_armory_id
    else:
        selected_armory_id = army.armory_id

    if target_armory and error_message is None:
        if army.owner_id is None and target_armory.owner_id is not None:
            error_message = "Globalna armia wymaga globalnej zbrojowni."

    if error_message:
        army.name = cleaned_name
        detailed_army = _load_army_detail(db, army.id) or army
        return _render_army_edit(
            request,
            db,
            detailed_army,
            current_user,
            error=error_message,
            selected_armory_id=selected_armory_id or army.armory_id,
        )

    army.name = cleaned_name
    if target_armory and target_armory.id != army.armory_id:
        _switch_army_armory(db, army, target_armory)

    db.commit()
    return RedirectResponse(url=f"/armies/{army.id}", status_code=303)<|MERGE_RESOLUTION|>--- conflicted
+++ resolved
@@ -2137,10 +2137,9 @@
     if not army or unit is None or unit.army_id != army.id:
         raise HTTPException(status_code=404)
     _ensure_army_edit_access(army, current_user)
-<<<<<<< HEAD
     weapon_collection = _armory_weapons(db, army.armory)
-    weapons = list(weapon_collection.items)
-    weapon_tree = weapon_collection.payload
+    weapons = _armory_weapons(db, army.armory)
+    weapon_tree = _weapon_tree_payload(weapons)
 
     weapon_choices = []
     for weapon in weapons:
@@ -2154,10 +2153,7 @@
                 "category": category,
             }
         )
-=======
-    weapons = _armory_weapons(db, army.armory)
-    weapon_tree = _weapon_tree_payload(weapons)
->>>>>>> b8e0aeb3
+
     active_definitions = ability_registry.definition_payload(db, "active")
     aura_definitions = ability_registry.definition_payload(db, "aura")
 
@@ -2169,10 +2165,7 @@
             "army": army,
             "unit": unit,
             "weapons": weapons,
-<<<<<<< HEAD
             "weapon_choices": weapon_choices,
-=======
->>>>>>> b8e0aeb3
             "weapon_tree": weapon_tree,
             "weapon_payload": _unit_weapon_payload(unit),
             "passive_definitions": PASSIVE_DEFINITIONS,
@@ -2545,10 +2538,9 @@
         ).first()
         can_delete = not bool(has_rosters)
 
-<<<<<<< HEAD
     weapon_collection = _armory_weapons(db, army.armory)
-    weapons = list(weapon_collection.items)
-    weapon_tree = weapon_collection.payload
+    weapons = _armory_weapons(db, army.armory)
+    weapon_tree = _weapon_tree_payload(weapons)
     weapon_choices = []
     for weapon in weapons:
         range_value = costs.normalize_range_value(weapon.effective_range)
@@ -2561,10 +2553,6 @@
                 "category": category,
             }
         )
-=======
-    weapons = _armory_weapons(db, army.armory)
-    weapon_tree = _weapon_tree_payload(weapons)
->>>>>>> b8e0aeb3
 
     available_armories = _available_armories(db, current_user) if can_edit else []
     active_definitions = ability_registry.definition_payload(db, "active")
@@ -2613,10 +2601,7 @@
             "units": units,
             "weapons": weapons,
             "weapon_tree": weapon_tree,
-<<<<<<< HEAD
             "weapon_choices": weapon_choices,
-=======
->>>>>>> b8e0aeb3
             "armories": available_armories,
             "selected_armory_id": selected_armory_id,
             "error": error,
