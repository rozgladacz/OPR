--- conflicted
+++ resolved
@@ -322,7 +322,7 @@
 
     can_edit = current_user.is_admin or army.owner_id == current_user.id
     weapons = _armory_weapons(db, army.armory)
-<<<<<<< HEAD
+
     weapon_choices = [
         {"id": weapon.id, "name": weapon.effective_name}
         for weapon in weapons
@@ -330,9 +330,7 @@
     available_armories = _available_armories(db, current_user) if can_edit else []
     active_definitions = ability_registry.definition_payload(db, "active")
     aura_definitions = ability_registry.definition_payload(db, "aura")
-=======
-    available_armories = _available_armories(db, current_user) if can_edit else []
->>>>>>> 4f24f91e
+
     units = []
     for unit in army.units:
         passive_items = _passive_payload(unit)
@@ -350,14 +348,12 @@
             {
                 "instance": unit,
                 "cost": costs.unit_total_cost(unit),
-<<<<<<< HEAD
+
                 "passive_labels": passive_labels,
                 "active_labels": [item.get("label") or item.get("raw") or "" for item in active_items],
                 "aura_labels": [item.get("label") or item.get("raw") or "" for item in aura_items],
                 "weapon_summary": weapon_summary,
-=======
-                "default_weapon_names": ", ".join(weapon.effective_name for weapon in default_weapons),
->>>>>>> 4f24f91e
+
             }
         )
     return templates.TemplateResponse(
@@ -368,10 +364,9 @@
             "army": army,
             "units": units,
             "weapons": weapons,
-<<<<<<< HEAD
+
             "weapon_choices": weapon_choices,
-=======
->>>>>>> 4f24f91e
+
             "armories": available_armories,
             "selected_armory_id": army.armory_id,
             "error": None,
@@ -418,17 +413,14 @@
         raise HTTPException(status_code=404)
     _ensure_army_edit_access(army, current_user)
 
-<<<<<<< HEAD
+
     weapon_entries = _parse_weapon_payload(db, army.armory, weapons)
     passive_items = _parse_selection_payload(passive_abilities)
     active_items = _parse_selection_payload(active_abilities)
     aura_items = _parse_selection_payload(aura_abilities)
     active_links = ability_registry.build_unit_abilities(db, active_items, "active")
     aura_links = ability_registry.build_unit_abilities(db, aura_items, "aura")
-=======
-    weapon_ids = [int(weapon_id) for weapon_id in (default_weapon_ids or []) if weapon_id]
-    ordered_weapons = _ordered_weapons(db, army.armory, weapon_ids)
->>>>>>> 4f24f91e
+
     unit = models.Unit(
         name=name,
         quality=quality,
@@ -475,15 +467,14 @@
         raise HTTPException(status_code=404)
     _ensure_army_edit_access(army, current_user)
     weapons = _armory_weapons(db, army.armory)
-<<<<<<< HEAD
+
     weapon_choices = [
         {"id": weapon.id, "name": weapon.effective_name}
         for weapon in weapons
     ]
     active_definitions = ability_registry.definition_payload(db, "active")
     aura_definitions = ability_registry.definition_payload(db, "aura")
-=======
->>>>>>> 4f24f91e
+
     return templates.TemplateResponse(
         "unit_form.html",
         {
@@ -530,7 +521,7 @@
     unit.quality = quality
     unit.defense = defense
     unit.toughness = toughness
-<<<<<<< HEAD
+
     passive_items = _parse_selection_payload(passive_abilities)
     unit.flags = utils.passive_payload_to_flags(passive_items)
     weapon_entries = _parse_weapon_payload(db, army.armory, weapons)
@@ -552,16 +543,7 @@
     active_items = _parse_selection_payload(active_abilities)
     aura_items = _parse_selection_payload(aura_abilities)
     unit.abilities = ability_registry.build_unit_abilities(db, active_items, "active") + ability_registry.build_unit_abilities(db, aura_items, "aura")
-=======
-    unit.flags = flags
-    weapon_ids = [int(weapon_id) for weapon_id in (default_weapon_ids or []) if weapon_id]
-    ordered_weapons = _ordered_weapons(db, army.armory, weapon_ids)
-    unit.default_weapon = ordered_weapons[0] if ordered_weapons else None
-    existing_non_default = [link for link in unit.weapon_links if not link.is_default]
-    unit.weapon_links = existing_non_default + [
-            models.UnitWeapon(weapon=weapon, is_default=True) for weapon in ordered_weapons
-        ]
->>>>>>> 4f24f91e
+
     db.commit()
     return RedirectResponse(url=f"/armies/{army_id}", status_code=303)
 
