--- conflicted
+++ resolved
@@ -359,22 +359,9 @@
         passive_items=passive_items,
     )
 
-<<<<<<< HEAD
     weapon_id: int | None = roster_unit.selected_weapon_id
     weapon: models.Weapon | None = roster_unit.selected_weapon
-=======
-    classification = _roster_unit_classification(roster_unit, loadout)
-    loadout = (
-        _apply_classification_to_loadout(
-            loadout,
-            classification,
-            role_slug_map=role_slug_map,
-        )
-        or loadout
-    )
-
-    weapon_id: int | None = None
->>>>>>> 7590f2a4
+
     if loadout_json is None:
         allowed_weapon_ids = _unit_allowed_weapon_ids(roster_unit.unit)
         requested_weapon_id = int(selected_weapon_id) if selected_weapon_id else None
@@ -1247,15 +1234,12 @@
         elif preferred and preferred not in pool:
             slug = next(iter(pool - {preferred}), None)
         elif preferred is None:
-<<<<<<< HEAD
+          
             slug = (
                 "wojownik"
                 if "wojownik" in pool
                 else ("strzelec" if "strzelec" in pool else next(iter(pool), None))
             )
-=======
-            slug = "wojownik" if "wojownik" in pool else "strzelec"
->>>>>>> 7590f2a4
     else:
         slug = preferred or fallback_slug
 
