from __future__ import annotations

import json

from fastapi import APIRouter, Depends, Form, HTTPException, Request
from fastapi.responses import HTMLResponse, RedirectResponse
from fastapi.templating import Jinja2Templates
from sqlalchemy import or_, select
from sqlalchemy.orm import Session

from .. import models
from ..db import get_db
from ..security import get_current_user
from ..services import ability_registry, costs, utils

router = APIRouter(prefix="/rosters", tags=["rosters"])
templates = Jinja2Templates(directory="app/templates")


def _ensure_roster_view_access(roster: models.Roster, user: models.User) -> None:
    if user.is_admin:
        return
    if roster.owner_id not in (None, user.id):
        raise HTTPException(status_code=403, detail="Brak dostępu do rozpiski")


def _ensure_roster_edit_access(roster: models.Roster, user: models.User) -> None:
    if user.is_admin:
        return
    if roster.owner_id != user.id:
        raise HTTPException(status_code=403, detail="Brak dostępu do rozpiski")


@router.get("", response_class=HTMLResponse)
def list_rosters(
    request: Request,
    db: Session = Depends(get_db),
    current_user: models.User | None = Depends(get_current_user(optional=True)),
):
    if not current_user:
        return RedirectResponse(url="/auth/login", status_code=303)

    query = select(models.Roster).order_by(models.Roster.created_at.desc())
    if not current_user.is_admin:
        query = query.where(
            or_(
                models.Roster.owner_id == current_user.id,
                models.Roster.owner_id.is_(None),
            )
        )
    rosters = db.execute(query).scalars().all()
    for roster in rosters:
        costs.update_cached_costs(roster.roster_units)
    mine, global_items, others = utils.split_owned(rosters, current_user)
    return templates.TemplateResponse(
        "rosters_list.html",
        {
            "request": request,
            "user": current_user,
            "mine": mine,
            "global_items": global_items,
            "others": others,
        },
    )


@router.get("/new", response_class=HTMLResponse)
def new_roster_form(
    request: Request,
    db: Session = Depends(get_db),
    current_user: models.User | None = Depends(get_current_user(optional=True)),
):
    if not current_user:
        return RedirectResponse(url="/auth/login", status_code=303)
    query = select(models.Army).order_by(models.Army.name)
    if not current_user.is_admin:
        query = query.where(
            or_(
                models.Army.owner_id == current_user.id,
                models.Army.owner_id.is_(None),
            )
        )
    armies = db.execute(query).scalars().all()
    return templates.TemplateResponse(
        "roster_form.html",
        {
            "request": request,
            "user": current_user,
            "armies": armies,
            "error": None,
        },
    )


@router.post("/new")
def create_roster(
    request: Request,
    name: str = Form(...),
    army_id: int = Form(...),
    points_limit: str | None = Form(None),
    db: Session = Depends(get_db),
    current_user: models.User = Depends(get_current_user()),
):
    army = db.get(models.Army, army_id)
    if not army:
        raise HTTPException(status_code=404)
    if not current_user.is_admin and army.owner_id not in (None, current_user.id):
        raise HTTPException(status_code=403, detail="Brak dostępu do armii")
    if points_limit is None:
        limit_value = 1000
    else:
        stripped_limit = points_limit.strip()
        limit_value = int(stripped_limit) if stripped_limit else 1000
    roster = models.Roster(
        name=name,
        army=army,
        points_limit=limit_value,
        owner_id=current_user.id,
    )
    db.add(roster)
    db.commit()
    return RedirectResponse(url=f"/rosters/{roster.id}", status_code=303)


@router.get("/{roster_id}", response_class=HTMLResponse)
def edit_roster(
    roster_id: int,
    request: Request,
    db: Session = Depends(get_db),
    current_user: models.User | None = Depends(get_current_user(optional=True)),
):
    if not current_user:
        return RedirectResponse(url="/auth/login", status_code=303)
    roster = db.get(models.Roster, roster_id)
    if not roster:
        raise HTTPException(status_code=404)
    _ensure_roster_view_access(roster, current_user)

    costs.update_cached_costs(roster.roster_units)
    available_units = (
        db.execute(select(models.Unit).where(models.Unit.army_id == roster.army_id).order_by(models.Unit.name))
        .scalars()
        .all()
    )
<<<<<<< HEAD
    available_unit_options = [
        {
            "unit": unit,
            "weapon_options": _unit_weapon_options(unit),
            "default_summary": _default_loadout_summary(unit),
            "passive_items": _passive_entries(unit),
            "active_items": _ability_entries(unit, "active"),
            "aura_items": _ability_entries(unit, "aura"),
        }
        for unit in available_units
    ]
=======
    available_unit_options = []
    for unit in available_units:
        weapon_options = _unit_weapon_options(unit)
        passive_items = _passive_entries(unit)
        active_items = _ability_entries(unit, "active")
        aura_items = _ability_entries(unit, "aura")
        available_unit_options.append(
            {
                "unit": unit,
                "weapon_options": weapon_options,
                "default_summary": _default_loadout_summary(unit),
                "passive_items": passive_items,
                "active_items": active_items,
                "aura_items": aura_items,
                "unit_cost": costs.unit_total_cost(unit),
            }
        )
>>>>>>> ce6ea852

    roster_items = []
    for roster_unit in roster.roster_units:
        unit = roster_unit.unit
<<<<<<< HEAD
        passive_items = _passive_entries(unit)
        active_items = _ability_entries(unit, "active")
        aura_items = _ability_entries(unit, "aura")
=======
        weapon_options = _unit_weapon_options(unit)
        passive_items = _passive_entries(unit)
        active_items = _ability_entries(unit, "active")
        aura_items = _ability_entries(unit, "aura")
        loadout = _roster_unit_loadout(
            roster_unit,
            weapon_options=weapon_options,
            active_items=active_items,
            aura_items=aura_items,
        )
>>>>>>> ce6ea852
        roster_items.append(
            {
                "instance": roster_unit,
                "passive_items": passive_items,
                "active_items": active_items,
                "aura_items": aura_items,
                "default_summary": _default_loadout_summary(unit),
                "weapon_options": weapon_options,
                "loadout": loadout,
                "loadout_summary": _loadout_display_summary(roster_unit, loadout, weapon_options),
                "base_cost_per_model": _base_cost_per_model(unit),
            }
        )
    total_cost = costs.roster_total(roster)
    can_edit = current_user.is_admin or roster.owner_id == current_user.id
    can_delete = can_edit

    return templates.TemplateResponse(
        "roster_edit.html",
        {
            "request": request,
            "user": current_user,
            "roster": roster,
            "available_units": available_unit_options,
            "roster_items": roster_items,
            "total_cost": total_cost,
            "error": None,
            "can_edit": can_edit,
            "can_delete": can_delete,
        },
    )


@router.post("/{roster_id}/update")
def update_roster(
    roster_id: int,
    name: str = Form(...),
    points_limit: str | None = Form(None),
    db: Session = Depends(get_db),
    current_user: models.User = Depends(get_current_user()),
):
    roster = db.get(models.Roster, roster_id)
    if not roster:
        raise HTTPException(status_code=404)
    _ensure_roster_edit_access(roster, current_user)
    roster.name = name
    roster.points_limit = int(points_limit) if points_limit else None
    db.commit()
    return RedirectResponse(url=f"/rosters/{roster.id}", status_code=303)


@router.post("/{roster_id}/delete")
def delete_roster(
    roster_id: int,
    db: Session = Depends(get_db),
    current_user: models.User = Depends(get_current_user()),
):
    roster = db.get(models.Roster, roster_id)
    if not roster:
        raise HTTPException(status_code=404)
    _ensure_roster_edit_access(roster, current_user)

    db.delete(roster)
    db.commit()
    return RedirectResponse(url="/rosters", status_code=303)


@router.post("/{roster_id}/units/add")
def add_roster_unit(
    roster_id: int,
    unit_id: int = Form(...),
    count: int = Form(1),
    selected_weapon_id: str | None = Form(None),
    db: Session = Depends(get_db),
    current_user: models.User = Depends(get_current_user()),
):
    roster = db.get(models.Roster, roster_id)
    unit = db.get(models.Unit, unit_id)
    if not roster or not unit or unit.army_id != roster.army_id:
        raise HTTPException(status_code=404)
    _ensure_roster_edit_access(roster, current_user)

    allowed_weapon_ids = _unit_allowed_weapon_ids(unit)
    weapon_id = int(selected_weapon_id) if selected_weapon_id else None
    weapon = db.get(models.Weapon, weapon_id) if weapon_id else None
    if weapon_id and weapon_id not in allowed_weapon_ids:
        weapon = None
    if weapon and weapon.armory_id != roster.army.armory_id:
        weapon = None
    if weapon and not current_user.is_admin and weapon.owner_id not in (None, current_user.id):
        raise HTTPException(status_code=403, detail="Brak dostępu do broni")
    count = max(int(count), 1)
    weapon_options = _unit_weapon_options(unit)
    active_items = _ability_entries(unit, "active")
    aura_items = _ability_entries(unit, "aura")
    loadout = _default_loadout_payload(
        unit,
        weapon_options=weapon_options,
        active_items=active_items,
        aura_items=aura_items,
    )
    if weapon:
        selected_key = str(weapon.id)
        for key in list(loadout["weapons"].keys()):
            loadout["weapons"][key] = 1 if key == selected_key else 0
        if selected_key not in loadout["weapons"]:
            loadout["weapons"][selected_key] = 1

    roster_unit = models.RosterUnit(
        roster=roster,
        unit=unit,
        count=count,
        selected_weapon=weapon,
        extra_weapons_json=json.dumps(loadout, ensure_ascii=False),
    )
    roster_unit.cached_cost = costs.roster_unit_cost(roster_unit)
    db.add(roster_unit)
    db.commit()
    return RedirectResponse(url=f"/rosters/{roster.id}", status_code=303)


@router.post("/{roster_id}/units/{roster_unit_id}/update")
def update_roster_unit(
    roster_id: int,
    roster_unit_id: int,
    count: int = Form(...),
    selected_weapon_id: str | None = Form(None),
    loadout_json: str | None = Form(None),
    db: Session = Depends(get_db),
    current_user: models.User = Depends(get_current_user()),
):
    roster = db.get(models.Roster, roster_id)
    roster_unit = db.get(models.RosterUnit, roster_unit_id)
    if not roster or not roster_unit or roster_unit.roster_id != roster.id:
        raise HTTPException(status_code=404)
    _ensure_roster_edit_access(roster, current_user)

    roster_unit.count = max(int(count), 1)
    weapon_options = _unit_weapon_options(roster_unit.unit)
    active_items = _ability_entries(roster_unit.unit, "active")
    aura_items = _ability_entries(roster_unit.unit, "aura")

    parsed_loadout = _parse_loadout_json(loadout_json) if loadout_json is not None else None
    loadout = _sanitize_loadout(
        roster_unit.unit,
        roster_unit.count,
        parsed_loadout,
        weapon_options=weapon_options,
        active_items=active_items,
        aura_items=aura_items,
    )

    weapon_id: int | None = None
    if loadout_json is None:
        allowed_weapon_ids = _unit_allowed_weapon_ids(roster_unit.unit)
        weapon_id = int(selected_weapon_id) if selected_weapon_id else None
        if weapon_id:
            weapon = db.get(models.Weapon, weapon_id)
            if (
                not weapon
                or weapon.id not in allowed_weapon_ids
                or weapon.armory_id != roster.army.armory_id
            ):
                weapon_id = None
            elif not current_user.is_admin and weapon.owner_id not in (None, current_user.id):
                raise HTTPException(status_code=403, detail="Brak dostępu do broni")
        if weapon_id:
            selected_key = str(weapon_id)
            for key in list(loadout["weapons"].keys()):
                loadout["weapons"][key] = 1 if key == selected_key else 0
            if selected_key not in loadout["weapons"]:
                loadout["weapons"][selected_key] = 1
    roster_unit.selected_weapon_id = weapon_id
    roster_unit.extra_weapons_json = json.dumps(loadout, ensure_ascii=False)
    roster_unit.cached_cost = costs.roster_unit_cost(roster_unit)
    db.commit()
    return RedirectResponse(url=f"/rosters/{roster.id}", status_code=303)


@router.post("/{roster_id}/units/{roster_unit_id}/delete")
def delete_roster_unit(
    roster_id: int,
    roster_unit_id: int,
    db: Session = Depends(get_db),
    current_user: models.User = Depends(get_current_user()),
):
    roster = db.get(models.Roster, roster_id)
    roster_unit = db.get(models.RosterUnit, roster_unit_id)
    if not roster or not roster_unit or roster_unit.roster_id != roster.id:
        raise HTTPException(status_code=404)
    _ensure_roster_edit_access(roster, current_user)

    db.delete(roster_unit)
    db.commit()
    return RedirectResponse(url=f"/rosters/{roster.id}", status_code=303)
def _default_loadout_summary(unit: models.Unit) -> str:
    parts: list[str] = []
    for weapon, count in unit.default_weapon_loadout:
        label = f"{weapon.effective_name} x{count}" if count > 1 else weapon.effective_name
        parts.append(label)
    return ", ".join(parts) if parts else "-"


def _unit_weapon_options(unit: models.Unit) -> list[dict]:
    options: list[dict] = []
    seen: set[int] = set()
    flags = utils.parse_flags(unit.flags)
    for link in getattr(unit, "weapon_links", []):
        if link.weapon_id is None or link.weapon is None:
            continue
        if link.weapon_id in seen:
            continue
        cost_value = costs.weapon_cost(link.weapon, unit.quality, flags)
        default_count = getattr(link, "default_count", None)
        try:
            default_count = int(default_count) if default_count is not None else None
        except (TypeError, ValueError):
            default_count = None
        options.append(
            {
                "id": link.weapon_id,
                "name": link.weapon.effective_name,
                "is_default": bool(getattr(link, "is_default", False)),
                "cost": cost_value,
                "default_count": default_count,
            }
        )
        seen.add(link.weapon_id)
    if unit.default_weapon_id and unit.default_weapon_id not in seen and unit.default_weapon:
        cost_value = costs.weapon_cost(unit.default_weapon, unit.quality, flags)
        options.append(
            {
                "id": unit.default_weapon_id,
                "name": unit.default_weapon.effective_name,
                "is_default": True,
                "cost": cost_value,
                "default_count": 1,
            }
        )
    options.sort(key=lambda item: (not item["is_default"], item["name"].casefold()))
    return options


def _unit_allowed_weapon_ids(unit: models.Unit) -> set[int]:
    options = _unit_weapon_options(unit)
    return {option["id"] for option in options}


def _passive_entries(unit: models.Unit) -> list[dict]:
    payload = utils.passive_flags_to_payload(unit.flags)
    entries: list[dict] = []
    for item in payload:
        if not item:
            continue
        entries.append(
            {
                "label": item.get("label") or item.get("slug") or "",
                "description": item.get("description") or "",
                "cost": None,
                "is_default": bool(item.get("is_default", False)),
            }
        )
    return entries

<<<<<<< HEAD
=======

>>>>>>> ce6ea852
def _passive_labels(unit: models.Unit) -> list[str]:
    return [
        entry["label"]
        for entry in _passive_entries(unit)
        if entry.get("label")
    ]
<<<<<<< HEAD
  
=======


>>>>>>> ce6ea852
def _ability_entries(unit: models.Unit, ability_type: str) -> list[dict]:
    entries: list[dict] = []
    payload = ability_registry.unit_ability_payload(unit, ability_type)
    payload_by_id = {
        item.get("ability_id"): item for item in payload if item.get("ability_id")
    }
    flags = utils.parse_flags(unit.flags)
    unit_traits = costs.flags_to_ability_list(flags)
    for link in getattr(unit, "abilities", []):
        ability = link.ability
        if not ability or ability.type != ability_type:
            continue
        payload_entry = payload_by_id.get(ability.id) or {}
        label = payload_entry.get("label") or ability.name or ""
        description = payload_entry.get("description") or ability.description or ""
        is_default = payload_entry.get("is_default")
        if is_default is None:
            is_default = False
            if link.params_json:
                try:
                    params = json.loads(link.params_json)
                except json.JSONDecodeError:
                    params = {}
                if "default" in params:
                    is_default = bool(params.get("default"))
                elif "is_default" in params:
                    is_default = bool(params.get("is_default"))
        cost_value = costs.ability_cost(link, unit_traits)
        entries.append(
            {
<<<<<<< HEAD
=======
                "ability_id": ability.id,
>>>>>>> ce6ea852
                "label": label,
                "description": description,
                "cost": cost_value,
                "is_default": bool(is_default),
<<<<<<< HEAD
            }
        )
    entries.sort(key=lambda entry: (not entry.get("is_default", False), entry.get("label", "").casefold()))
    return entries
=======
                "default_count": 1 if bool(is_default) else 0,
            }
        )
    entries.sort(key=lambda entry: (not entry.get("is_default", False), entry.get("label", "").casefold()))
    return entries


def _base_cost_per_model(unit: models.Unit) -> float:
    flags = utils.parse_flags(unit.flags)
    unit_traits = costs.flags_to_ability_list(flags)
    base_value = costs.base_model_cost(
        unit.quality,
        unit.defense,
        unit.toughness,
        unit_traits,
    )
    passive_cost = 0.0
    for link in getattr(unit, "abilities", []):
        ability = link.ability
        if ability and ability.type == "passive":
            passive_cost += costs.ability_cost(link, unit_traits)
    return round(base_value + passive_cost, 2)


def _default_loadout_payload(
    unit: models.Unit,
    weapon_options: list[dict] | None = None,
    active_items: list[dict] | None = None,
    aura_items: list[dict] | None = None,
) -> dict[str, dict[str, int]]:
    payload: dict[str, dict[str, int]] = {
        "weapons": {},
        "active": {},
        "aura": {},
    }
    options = weapon_options if weapon_options is not None else _unit_weapon_options(unit)
    for option in options:
        weapon_id = option.get("id")
        if weapon_id is None:
            continue
        try:
            default_count = int(option.get("default_count") or 0)
        except (TypeError, ValueError):
            default_count = 0
        payload["weapons"][str(weapon_id)] = max(default_count, 0)

    for ability_entry, key in (
        (active_items if active_items is not None else _ability_entries(unit, "active"), "active"),
        (aura_items if aura_items is not None else _ability_entries(unit, "aura"), "aura"),
    ):
        for item in ability_entry:
            ability_id = item.get("ability_id")
            if ability_id is None:
                continue
            try:
                default_count = int(item.get("default_count") or 0)
            except (TypeError, ValueError):
                default_count = 0
            payload[key][str(ability_id)] = max(default_count, 0)

    return payload


def _parse_loadout_json(text: str | None) -> dict[str, dict[str, int]]:
    base: dict[str, dict[str, int]] = {"weapons": {}, "active": {}, "aura": {}}
    if not text:
        return base
    try:
        data = json.loads(text)
    except json.JSONDecodeError:
        return base
    if isinstance(data, dict):
        items = data.items()
    else:
        return base
    for section, values in items:
        if section not in base:
            continue
        if isinstance(values, dict):
            iterable = values.items()
        elif isinstance(values, list):
            iterable = []
            for entry in values:
                if not isinstance(entry, dict):
                    continue
                entry_id = entry.get("id") or entry.get("weapon_id") or entry.get("ability_id")
                if entry_id is None:
                    continue
                iterable.append((entry_id, entry.get("per_model") or entry.get("count") or 0))
        else:
            continue
        section_payload: dict[str, int] = {}
        for raw_id, raw_count in iterable:
            key = str(raw_id)
            try:
                count_value = int(raw_count)
            except (TypeError, ValueError):
                try:
                    count_value = int(float(raw_count))
                except (TypeError, ValueError):
                    count_value = 0
            if count_value < 0:
                count_value = 0
            section_payload[key] = count_value
        base[section] = section_payload
    return base


def _sanitize_loadout(
    unit: models.Unit,
    model_count: int,
    payload: dict[str, dict[str, int]] | None,
    *,
    weapon_options: list[dict] | None = None,
    active_items: list[dict] | None = None,
    aura_items: list[dict] | None = None,
) -> dict[str, dict[str, int]]:
    defaults = _default_loadout_payload(
        unit,
        weapon_options=weapon_options,
        active_items=active_items,
        aura_items=aura_items,
    )
    if not payload:
        return defaults
    safe_payload = {
        "weapons": payload.get("weapons") or {},
        "active": payload.get("active") or {},
        "aura": payload.get("aura") or {},
    }

    max_count = max(int(model_count), 0)

    def _merge(section: str) -> None:
        defaults_section = defaults.get(section, {})
        incoming = safe_payload.get(section, {})
        for key in defaults_section.keys():
            raw_value = incoming.get(key, defaults_section[key])
            try:
                value = int(raw_value)
            except (TypeError, ValueError):
                try:
                    value = int(float(raw_value))
                except (TypeError, ValueError):
                    value = defaults_section[key]
            if value < 0:
                value = 0
            if section == "weapons":
                defaults_section[key] = value
            else:
                defaults_section[key] = min(value, max_count)

    _merge("weapons")
    _merge("active")
    _merge("aura")
    return defaults


def _roster_unit_loadout(
    roster_unit: models.RosterUnit,
    *,
    weapon_options: list[dict] | None = None,
    active_items: list[dict] | None = None,
    aura_items: list[dict] | None = None,
) -> dict[str, dict[str, int]]:
    raw_payload = _parse_loadout_json(roster_unit.extra_weapons_json)
    loadout = _sanitize_loadout(
        roster_unit.unit,
        roster_unit.count,
        raw_payload,
        weapon_options=weapon_options,
        active_items=active_items,
        aura_items=aura_items,
    )

    # Backwards compatibility for legacy rosters using selected_weapon_id.
    if (
        not roster_unit.extra_weapons_json
        and roster_unit.selected_weapon_id
        and str(roster_unit.selected_weapon_id) not in loadout["weapons"]
    ):
        loadout["weapons"][str(roster_unit.selected_weapon_id)] = 1

    return loadout


def _loadout_display_summary(
    roster_unit: models.RosterUnit,
    loadout: dict[str, dict[str, int]],
    weapon_options: list[dict],
) -> str:
    summary: list[str] = []
    option_by_id = {str(option.get("id")): option for option in weapon_options if option.get("id") is not None}
    for weapon_id, per_model_count in loadout.get("weapons", {}).items():
        option = option_by_id.get(weapon_id)
        if not option:
            continue
        total_count = max(int(per_model_count), 0) * max(int(roster_unit.count), 0)
        if total_count <= 0:
            continue
        name = option.get("name") or "Broń"
        summary.append(f"{name} x{total_count}")
    return ", ".join(summary)
>>>>>>> ce6ea852
<|MERGE_RESOLUTION|>--- conflicted
+++ resolved
@@ -142,19 +142,6 @@
         .scalars()
         .all()
     )
-<<<<<<< HEAD
-    available_unit_options = [
-        {
-            "unit": unit,
-            "weapon_options": _unit_weapon_options(unit),
-            "default_summary": _default_loadout_summary(unit),
-            "passive_items": _passive_entries(unit),
-            "active_items": _ability_entries(unit, "active"),
-            "aura_items": _ability_entries(unit, "aura"),
-        }
-        for unit in available_units
-    ]
-=======
     available_unit_options = []
     for unit in available_units:
         weapon_options = _unit_weapon_options(unit)
@@ -172,16 +159,10 @@
                 "unit_cost": costs.unit_total_cost(unit),
             }
         )
->>>>>>> ce6ea852
 
     roster_items = []
     for roster_unit in roster.roster_units:
         unit = roster_unit.unit
-<<<<<<< HEAD
-        passive_items = _passive_entries(unit)
-        active_items = _ability_entries(unit, "active")
-        aura_items = _ability_entries(unit, "aura")
-=======
         weapon_options = _unit_weapon_options(unit)
         passive_items = _passive_entries(unit)
         active_items = _ability_entries(unit, "active")
@@ -192,7 +173,6 @@
             active_items=active_items,
             aura_items=aura_items,
         )
->>>>>>> ce6ea852
         roster_items.append(
             {
                 "instance": roster_unit,
@@ -457,22 +437,15 @@
         )
     return entries
 
-<<<<<<< HEAD
-=======
-
->>>>>>> ce6ea852
+
 def _passive_labels(unit: models.Unit) -> list[str]:
     return [
         entry["label"]
         for entry in _passive_entries(unit)
         if entry.get("label")
     ]
-<<<<<<< HEAD
-  
-=======
-
-
->>>>>>> ce6ea852
+
+
 def _ability_entries(unit: models.Unit, ability_type: str) -> list[dict]:
     entries: list[dict] = []
     payload = ability_registry.unit_ability_payload(unit, ability_type)
@@ -503,20 +476,11 @@
         cost_value = costs.ability_cost(link, unit_traits)
         entries.append(
             {
-<<<<<<< HEAD
-=======
                 "ability_id": ability.id,
->>>>>>> ce6ea852
                 "label": label,
                 "description": description,
                 "cost": cost_value,
                 "is_default": bool(is_default),
-<<<<<<< HEAD
-            }
-        )
-    entries.sort(key=lambda entry: (not entry.get("is_default", False), entry.get("label", "").casefold()))
-    return entries
-=======
                 "default_count": 1 if bool(is_default) else 0,
             }
         )
@@ -719,5 +683,4 @@
             continue
         name = option.get("name") or "Broń"
         summary.append(f"{name} x{total_count}")
-    return ", ".join(summary)
->>>>>>> ce6ea852
+    return ", ".join(summary)