from __future__ import annotations

import json
import math
from collections.abc import Mapping, Sequence, Set as AbstractSet
from decimal import Decimal
from typing import Any

from fastapi import APIRouter, Depends, Form, HTTPException, Request
from fastapi.responses import HTMLResponse, JSONResponse, RedirectResponse
from fastapi.templating import Jinja2Templates
from sqlalchemy import or_, select
from sqlalchemy.orm import Session

from .. import models
from ..db import get_db
from ..security import get_current_user
from ..services import ability_registry, costs, utils
from ..services.rules import collect_roster_warnings

router = APIRouter(prefix="/rosters", tags=["rosters"])
templates = Jinja2Templates(directory="app/templates")

ABILITY_NAME_MAX_LENGTH = 60


def _normalized_trait_identifier(slug: str | None) -> str | None:
    if slug is None:
        return None
    identifier = costs.ability_identifier(slug)
    if identifier:
        return identifier
    text = str(slug).strip()
    if not text:
        return None
    return text.casefold()


def _is_hidden_trait(slug: str | None) -> bool:
    normalized = _normalized_trait_identifier(slug)
    return bool(normalized and normalized in utils.HIDDEN_TRAIT_SLUGS)


def _json_safe(value: Any) -> Any:
    if isinstance(value, (str, bool)) or value is None:
        return value
    if isinstance(value, (int, float)):
        if isinstance(value, float) and not math.isfinite(value):
            return 0.0
        return value
    if isinstance(value, Decimal):
        numeric = float(value)
        if not math.isfinite(numeric):
            return 0.0
        return numeric
    if isinstance(value, Mapping):
        return {str(key): _json_safe(val) for key, val in value.items()}
    if isinstance(value, Sequence) and not isinstance(value, (str, bytes, bytearray)):
        return [_json_safe(item) for item in value]
    if isinstance(value, AbstractSet):
        return [_json_safe(item) for item in value]
    return None


def _ensure_roster_view_access(roster: models.Roster, user: models.User) -> None:
    if user.is_admin:
        return
    if roster.owner_id not in (None, user.id):
        raise HTTPException(status_code=403, detail="Brak dostępu do rozpiski")


def _ensure_roster_edit_access(roster: models.Roster, user: models.User) -> None:
    if user.is_admin:
        return
    if roster.owner_id != user.id:
        raise HTTPException(status_code=403, detail="Brak dostępu do rozpiski")


@router.get("", response_class=HTMLResponse)
def list_rosters(
    request: Request,
    db: Session = Depends(get_db),
    current_user: models.User | None = Depends(get_current_user(optional=True)),
):
    if not current_user:
        return RedirectResponse(url="/auth/login", status_code=303)

    query = select(models.Roster).order_by(models.Roster.created_at.desc())
    if not current_user.is_admin:
        query = query.where(
            or_(
                models.Roster.owner_id == current_user.id,
                models.Roster.owner_id.is_(None),
            )
        )
    rosters = db.execute(query).scalars().all()
    for roster in rosters:
        costs.update_cached_costs(roster.roster_units)
    mine, global_items, others = utils.split_owned(rosters, current_user)
    return templates.TemplateResponse(
        "rosters_list.html",
        {
            "request": request,
            "user": current_user,
            "mine": mine,
            "global_items": global_items,
            "others": others,
        },
    )


@router.get("/new", response_class=HTMLResponse)
def new_roster_form(
    request: Request,
    db: Session = Depends(get_db),
    current_user: models.User | None = Depends(get_current_user(optional=True)),
):
    if not current_user:
        return RedirectResponse(url="/auth/login", status_code=303)
    query = select(models.Army).order_by(models.Army.name)
    if not current_user.is_admin:
        query = query.where(
            or_(
                models.Army.owner_id == current_user.id,
                models.Army.owner_id.is_(None),
            )
        )
    armies = db.execute(query).scalars().all()
    return templates.TemplateResponse(
        "roster_form.html",
        {
            "request": request,
            "user": current_user,
            "armies": armies,
            "error": None,
        },
    )


@router.post("/new")
def create_roster(
    request: Request,
    name: str = Form(...),
    army_id: int = Form(...),
    points_limit: str | None = Form(None),
    db: Session = Depends(get_db),
    current_user: models.User = Depends(get_current_user()),
):
    army = db.get(models.Army, army_id)
    if not army:
        raise HTTPException(status_code=404)
    if not current_user.is_admin and army.owner_id not in (None, current_user.id):
        raise HTTPException(status_code=403, detail="Brak dostępu do armii")
    if points_limit is None:
        limit_value = 1000
    else:
        stripped_limit = points_limit.strip()
        limit_value = int(stripped_limit) if stripped_limit else 1000
    roster = models.Roster(
        name=name,
        army=army,
        points_limit=limit_value,
        owner_id=current_user.id,
    )
    db.add(roster)
    db.commit()
    return RedirectResponse(url=f"/rosters/{roster.id}", status_code=303)


@router.get("/{roster_id}", response_class=HTMLResponse)
def edit_roster(
    roster_id: int,
    request: Request,
    db: Session = Depends(get_db),
    current_user: models.User | None = Depends(get_current_user(optional=True)),
):
    if not current_user:
        return RedirectResponse(url="/auth/login", status_code=303)
    roster = db.get(models.Roster, roster_id)
    if not roster:
        raise HTTPException(status_code=404)
    _ensure_roster_view_access(roster, current_user)

    selected_id = request.query_params.get("selected")

    costs.update_cached_costs(roster.roster_units)
    available_units = (
        db.execute(select(models.Unit).where(models.Unit.army_id == roster.army_id).order_by(models.Unit.name))
        .scalars()
        .all()
    )
    available_unit_options = []
    for unit in available_units:
        weapon_options = _unit_weapon_options(unit)
        passive_items = _passive_entries(unit)
        active_items = _ability_entries(unit, "active")
        aura_items = _ability_entries(unit, "aura")
        available_unit_options.append(
            {
                "unit": unit,
                "weapon_options": weapon_options,
                "default_summary": _default_loadout_summary(unit),
                "passive_items": passive_items,
                "active_items": active_items,
                "aura_items": aura_items,
                "unit_cost": costs.unit_total_cost(unit),
            }
        )

    roster_items = []
    for roster_unit in roster.roster_units:
        unit = roster_unit.unit
        weapon_options = _unit_weapon_options(unit)
        passive_items = _passive_entries(unit)
        active_items = _ability_entries(unit, "active")
        aura_items = _ability_entries(unit, "aura")
        loadout = _roster_unit_loadout(
            roster_unit,
            weapon_options=weapon_options,
            active_items=active_items,
            aura_items=aura_items,
            passive_items=passive_items,
        )
        classification = _roster_unit_classification(roster_unit, loadout)
        selected_passives = _selected_passive_entries(
            roster_unit, loadout, passive_items, classification
        )
        selected_actives = _selected_ability_entries(loadout, active_items, "active")
        selected_auras = _selected_ability_entries(loadout, aura_items, "aura")
        roster_items.append(
            {
                "instance": roster_unit,
                "passive_items": passive_items,
                "active_items": active_items,
                "aura_items": aura_items,
                "selected_passive_items": selected_passives,
                "selected_active_items": selected_actives,
                "selected_aura_items": selected_auras,
                "default_summary": _default_loadout_summary(unit),
                "weapon_options": weapon_options,
                "loadout": loadout,
                "loadout_summary": _loadout_display_summary(roster_unit, loadout, weapon_options),
                "base_cost_per_model": _base_cost_per_model(unit, classification),
                "classification": classification,
            }
        )
    total_cost = costs.roster_total(roster)
    warnings = collect_roster_warnings(roster)
    can_edit = current_user.is_admin or roster.owner_id == current_user.id
    can_delete = can_edit

    return templates.TemplateResponse(
        "roster_edit.html",
        {
            "request": request,
            "user": current_user,
            "roster": roster,
            "available_units": available_unit_options,
            "roster_items": roster_items,
            "total_cost": total_cost,
            "error": None,
            "can_edit": can_edit,
            "can_delete": can_delete,
            "warnings": warnings,
            "selected_id": selected_id,
        },
    )


@router.post("/{roster_id}/update")
def update_roster(
    roster_id: int,
    name: str = Form(...),
    points_limit: str | None = Form(None),
    db: Session = Depends(get_db),
    current_user: models.User = Depends(get_current_user()),
):
    roster = db.get(models.Roster, roster_id)
    if not roster:
        raise HTTPException(status_code=404)
    _ensure_roster_edit_access(roster, current_user)
    roster.name = name
    roster.points_limit = int(points_limit) if points_limit else None
    db.commit()
    return RedirectResponse(url=f"/rosters/{roster.id}", status_code=303)


@router.post("/{roster_id}/delete")
def delete_roster(
    roster_id: int,
    db: Session = Depends(get_db),
    current_user: models.User = Depends(get_current_user()),
):
    roster = db.get(models.Roster, roster_id)
    if not roster:
        raise HTTPException(status_code=404)
    _ensure_roster_edit_access(roster, current_user)

    db.delete(roster)
    db.commit()
    return RedirectResponse(url="/rosters", status_code=303)


@router.post("/{roster_id}/units/add")
def add_roster_unit(
    roster_id: int,
    unit_id: int = Form(...),
    count: int = Form(1),
    selected_weapon_id: str | None = Form(None),
    db: Session = Depends(get_db),
    current_user: models.User = Depends(get_current_user()),
):
    roster = db.get(models.Roster, roster_id)
    unit = db.get(models.Unit, unit_id)
    if not roster or not unit or unit.army_id != roster.army_id:
        raise HTTPException(status_code=404)
    _ensure_roster_edit_access(roster, current_user)

    allowed_weapon_ids = _unit_allowed_weapon_ids(unit)
    weapon_id = int(selected_weapon_id) if selected_weapon_id else None
    weapon = db.get(models.Weapon, weapon_id) if weapon_id else None
    if weapon_id and weapon_id not in allowed_weapon_ids:
        weapon = None
    if weapon and weapon.armory_id != roster.army.armory_id:
        weapon = None
    if weapon and not current_user.is_admin and weapon.owner_id not in (None, current_user.id):
        raise HTTPException(status_code=403, detail="Brak dostępu do broni")
    count = max(int(count), 1)
    weapon_options = _unit_weapon_options(unit)
    active_items = _ability_entries(unit, "active")
    aura_items = _ability_entries(unit, "aura")
    passive_items = _passive_entries(unit)
    loadout = _default_loadout_payload(
        unit,
        weapon_options=weapon_options,
        active_items=active_items,
        aura_items=aura_items,
        passive_items=passive_items,
    )
    if weapon:
        selected_key = str(weapon.id)
        for key in list(loadout["weapons"].keys()):
            loadout["weapons"][key] = 1 if key == selected_key else 0
        if selected_key not in loadout["weapons"]:
            loadout["weapons"][selected_key] = 1

    roster_unit = models.RosterUnit(
        roster=roster,
        unit=unit,
        count=count,
        selected_weapon=weapon,
        selected_weapon_id=weapon.id if weapon else None,
    )

    classification = _roster_unit_classification(roster_unit, loadout)
    loadout = _apply_classification_to_loadout(loadout, classification) or loadout

    roster_unit.extra_weapons_json = json.dumps(loadout, ensure_ascii=False)
    roster_unit.cached_cost = costs.roster_unit_cost(roster_unit)
    db.add(roster_unit)
    db.commit()
    db.refresh(roster_unit)
    return RedirectResponse(
        url=f"/rosters/{roster.id}?selected={roster_unit.id}",
        status_code=303,
    )


@router.post("/{roster_id}/units/{roster_unit_id}/update")
def update_roster_unit(
    roster_id: int,
    roster_unit_id: int,
    request: Request,
    count: int = Form(...),
    selected_weapon_id: str | None = Form(None),
    loadout_json: str | None = Form(None),
    custom_name: str | None = Form(None),
    db: Session = Depends(get_db),
    current_user: models.User = Depends(get_current_user()),
):
    roster = db.get(models.Roster, roster_id)
    roster_unit = db.get(models.RosterUnit, roster_unit_id)
    if not roster or not roster_unit or roster_unit.roster_id != roster.id:
        raise HTTPException(status_code=404)
    _ensure_roster_edit_access(roster, current_user)

    roster_unit.count = max(int(count), 1)
    weapon_options = _unit_weapon_options(roster_unit.unit)
    active_items = _ability_entries(roster_unit.unit, "active")
    aura_items = _ability_entries(roster_unit.unit, "aura")
    passive_items = _passive_entries(roster_unit.unit)
    role_slug_map = _role_slug_map(roster_unit.unit)

    parsed_loadout = _parse_loadout_json(loadout_json) if loadout_json is not None else None
    loadout = _sanitize_loadout(
        roster_unit.unit,
        roster_unit.count,
        parsed_loadout,
        weapon_options=weapon_options,
        active_items=active_items,
        aura_items=aura_items,
        passive_items=passive_items,
    )

    weapon_id: int | None = roster_unit.selected_weapon_id
    weapon: models.Weapon | None = roster_unit.selected_weapon

    if loadout_json is None:
        allowed_weapon_ids = _unit_allowed_weapon_ids(roster_unit.unit)
        requested_weapon_id = int(selected_weapon_id) if selected_weapon_id else None
        if requested_weapon_id:
            weapon = db.get(models.Weapon, requested_weapon_id)
            if (
                not weapon
                or weapon.id not in allowed_weapon_ids
                or weapon.armory_id != roster.army.armory_id
            ):
                weapon = None
                weapon_id = None
            elif not current_user.is_admin and weapon.owner_id not in (None, current_user.id):
                raise HTTPException(status_code=403, detail="Brak dostępu do broni")
            else:
                weapon_id = requested_weapon_id
        if weapon_id:
            selected_key = str(weapon_id)
            for key in list(loadout["weapons"].keys()):
                loadout["weapons"][key] = 1 if key == selected_key else 0
            if selected_key not in loadout["weapons"]:
                loadout["weapons"][selected_key] = 1

    roster_unit.selected_weapon_id = weapon_id
    roster_unit.selected_weapon = weapon

    classification = _roster_unit_classification(roster_unit, loadout)
    loadout = _apply_classification_to_loadout(loadout, classification) or loadout
    roster_unit.custom_name = custom_name.strip() if custom_name else None
    roster_unit.extra_weapons_json = json.dumps(loadout, ensure_ascii=False)
    roster_unit.cached_cost = costs.roster_unit_cost(roster_unit)
    db.commit()
    accept_header = (request.headers.get("accept") or "").lower()
    if "application/json" in accept_header:
        total_cost = costs.roster_total(roster)
        selected_passives = (
            roster_unit, loadout, passive_items, classification
        )
        selected_actives = _selected_ability_entries(loadout, active_items, "active")
        selected_auras = _selected_ability_entries(loadout, aura_items, "aura")
        warnings = collect_roster_warnings(roster)
        payload = {
            "unit": {
                "id": roster_unit.id,
                "count": roster_unit.count,
                "custom_name": roster_unit.custom_name or "",
                "cached_cost": roster_unit.cached_cost,
                "loadout_json": json.dumps(loadout, ensure_ascii=False),
                "loadout_summary": _loadout_display_summary(
                    roster_unit,
                    loadout,
                    weapon_options,
                ),
                "default_summary": _default_loadout_summary(roster_unit.unit),
                "base_cost_per_model": _base_cost_per_model(
                    roster_unit.unit, classification
                ),
                "classification": classification,
                "selected_passive_items": selected_passives,
                "selected_active_items": selected_actives,
                "selected_aura_items": selected_auras,
            },
            "roster": {"total_cost": total_cost},
            "warnings": warnings,
        }
        return JSONResponse(_json_safe(payload))
    return RedirectResponse(
        url=f"/rosters/{roster.id}?selected={roster_unit.id}",
        status_code=303,
    )


@router.post("/{roster_id}/units/{roster_unit_id}/duplicate")
def duplicate_roster_unit(
    roster_id: int,
    roster_unit_id: int,
    db: Session = Depends(get_db),
    current_user: models.User = Depends(get_current_user()),
):
    roster = db.get(models.Roster, roster_id)
    roster_unit = db.get(models.RosterUnit, roster_unit_id)
    if not roster or not roster_unit or roster_unit.roster_id != roster.id:
        raise HTTPException(status_code=404)
    _ensure_roster_edit_access(roster, current_user)

    clone = models.RosterUnit(
        roster=roster,
        unit=roster_unit.unit,
        count=roster_unit.count,
        selected_weapon_id=roster_unit.selected_weapon_id,
        extra_weapons_json=roster_unit.extra_weapons_json,
        custom_name=roster_unit.custom_name,
    )
    clone.cached_cost = costs.roster_unit_cost(clone)
    db.add(clone)
    db.commit()
    db.refresh(clone)
    return RedirectResponse(
        url=f"/rosters/{roster.id}?selected={clone.id}",
        status_code=303,
    )


@router.post("/{roster_id}/units/{roster_unit_id}/delete")
def delete_roster_unit(
    roster_id: int,
    roster_unit_id: int,
    db: Session = Depends(get_db),
    current_user: models.User = Depends(get_current_user()),
):
    roster = db.get(models.Roster, roster_id)
    roster_unit = db.get(models.RosterUnit, roster_unit_id)
    if not roster or not roster_unit or roster_unit.roster_id != roster.id:
        raise HTTPException(status_code=404)
    _ensure_roster_edit_access(roster, current_user)

    db.delete(roster_unit)
    db.commit()
    return RedirectResponse(url=f"/rosters/{roster.id}", status_code=303)
def _default_loadout_summary(unit: models.Unit) -> str:
    parts: list[str] = []
    for weapon, count in unit.default_weapon_loadout:
        label = f"{weapon.effective_name} x{count}" if count > 1 else weapon.effective_name
        parts.append(label)
    return ", ".join(parts) if parts else "-"


def _unit_weapon_options(unit: models.Unit) -> list[dict]:
    options: list[dict] = []
    seen: set[int] = set()
    flags = utils.parse_flags(unit.flags)
    for link in getattr(unit, "weapon_links", []):
        if link.weapon_id is None or link.weapon is None:
            continue
        if link.weapon_id in seen:
            continue
        cost_value = costs.weapon_cost(link.weapon, unit.quality, flags)
        default_count = getattr(link, "default_count", None)
        try:
            default_count = int(default_count) if default_count is not None else None
        except (TypeError, ValueError):
            default_count = None
        options.append(
            {
                "id": link.weapon_id,
                "name": link.weapon.effective_name,
                "is_default": bool(getattr(link, "is_default", False)),
                "cost": cost_value,
                "default_count": default_count,
                "range": link.weapon.effective_range or link.weapon.range or "-",
                "attacks": getattr(link.weapon, "display_attacks", None)
                or link.weapon.effective_attacks,
                "ap": link.weapon.effective_ap,
                "traits": link.weapon.effective_tags or link.weapon.tags or "",
            }
        )
        seen.add(link.weapon_id)
    if unit.default_weapon_id and unit.default_weapon_id not in seen and unit.default_weapon:
        cost_value = costs.weapon_cost(unit.default_weapon, unit.quality, flags)
        options.append(
            {
                "id": unit.default_weapon_id,
                "name": unit.default_weapon.effective_name,
                "is_default": True,
                "cost": cost_value,
                "default_count": 1,
                "range": unit.default_weapon.effective_range
                or unit.default_weapon.range
                or "-",
                "attacks": getattr(unit.default_weapon, "display_attacks", None)
                or unit.default_weapon.effective_attacks,
                "ap": unit.default_weapon.effective_ap,
                "traits": unit.default_weapon.effective_tags
                or unit.default_weapon.tags
                or "",
            }
        )
    options.sort(key=lambda item: (not item["is_default"], item["name"].casefold()))
    return options


def _unit_allowed_weapon_ids(unit: models.Unit) -> set[int]:
    options = _unit_weapon_options(unit)
    return {option["id"] for option in options}


def _passive_entries(unit: models.Unit) -> list[dict]:
    payload = utils.passive_flags_to_payload(unit.flags)
    entries: list[dict] = []
    flags = utils.parse_flags(unit.flags)
    unit_traits = costs.flags_to_ability_list(flags)
    default_weapons = costs.unit_default_weapons(unit)
    for item in payload:
        if not item:
            continue
        slug = str(item.get("slug") or "").strip()
        if _is_hidden_trait(slug):
            continue
        label = item.get("label") or slug
        value = item.get("value")
        description = item.get("description") or ""
        is_default = bool(item.get("is_default", False))
        try:
            cost_value = float(
                costs.ability_cost_from_name(
                    label or slug,
                    value,
                    unit_traits,
                    toughness=unit.toughness,
                    quality=unit.quality,
                    defense=unit.defense,
                    weapons=default_weapons,
                )
            )
        except Exception:  # pragma: no cover - fallback for unexpected input
            cost_value = float(
                costs.ability_cost_from_name(
                    slug,
                    value,
                    unit_traits,
                    toughness=unit.toughness,
                    quality=unit.quality,
                    defense=unit.defense,
                    weapons=default_weapons,
                )
            )
        entries.append(
            {
                "slug": slug,
                "value": "" if value is None else str(value),
                "label": label,
                "description": description,
                "cost": cost_value,
                "is_default": is_default,
                "default_count": 1 if is_default else 0,
            }
        )
    return entries


def _passive_labels(unit: models.Unit) -> list[str]:
    return [
        entry["label"]
        for entry in _passive_entries(unit)
        if entry.get("label")
    ]


def _coerce_int(value: Any, default: int = 0) -> int:
    try:
        number = int(value)
    except (TypeError, ValueError):
        try:
            number = int(float(value))
        except (TypeError, ValueError):
            return default
    return number


def _ability_loadout_key(ability_id: Any, value: Any | None) -> str:
    if ability_id is None:
        return ""
    base = str(ability_id)
    if value is None:
        return base
    if isinstance(value, bool):
        variant = "1" if value else "0"
    elif isinstance(value, (int, float)):
        if isinstance(value, float) and value.is_integer():
            variant = str(int(value))
        else:
            variant = str(value)
    else:
        variant = str(value).strip()
    if not variant:
        return base
    return f"{base}:{variant}"


def _split_ability_loadout_key(key: Any) -> tuple[str, str | None]:
    text = str(key).strip()
    if not text:
        return "", None
    if ":" in text:
        ability_id, variant = text.split(":", 1)
        return ability_id, variant
    return text, None


def _loadout_counts(
    loadout: dict[str, Any] | None, section: str
) -> dict[str, int]:
    result: dict[str, int] = {}
    if not isinstance(loadout, dict):
        return result
    raw_section = loadout.get(section)
    if isinstance(raw_section, dict):
        items = raw_section.items()
    elif isinstance(raw_section, list):
        items = []
        for entry in raw_section:
            if not isinstance(entry, dict):
                continue
            if section == "passive":
                key = entry.get("slug") or entry.get("id")
            else:
                key = (
                    entry.get("loadout_key")
                    or entry.get("key")
                    or entry.get("id")
                    or entry.get("ability_id")
                )
                if key is None:
                    ability_id = entry.get("ability_id")
                    value = entry.get("value")
                    if ability_id is not None:
                        key = _ability_loadout_key(ability_id, value)
            if key is None:
                continue
            items.append((key, entry.get("count")))
    else:
        return result
    for key, raw_value in items:
        if key is None:
            continue
        key_str = str(key)
        count = _coerce_int(raw_value, 0)
        if count < 0:
            count = 0
        result[key_str] = count
    return result


def _loadout_passive_flags(loadout: dict[str, Any] | None) -> dict[str, int]:
    counts = _loadout_counts(loadout, "passive")
    return {key: 1 if value > 0 else 0 for key, value in counts.items()}


def _selected_passive_entries(
    roster_unit: models.RosterUnit,
    loadout: dict[str, Any] | None,
    passive_items: list[dict] | None,
    classification: dict[str, Any] | None = None,
) -> list[dict]:
    entries = passive_items if passive_items is not None else _passive_entries(roster_unit.unit)
    flags = _loadout_passive_flags(loadout)
    selected: list[dict] = []
    seen_slugs: set[str] = set()
    seen_identifiers: set[str] = set()
    for entry in entries:
        if not entry:
            continue
        slug = str(entry.get("slug") or "").strip()
        if not slug:
            continue
        identifier = costs.ability_identifier(slug)
        if _is_hidden_trait(slug):
            seen_slugs.add(slug)
            if identifier:
                seen_identifiers.add(identifier)
            continue
        default_flag = 1 if entry.get("is_default") or entry.get("default_count") else 0
        selected_flag = flags.get(slug, default_flag)
        if selected_flag <= 0:
            seen_slugs.add(slug)
            if identifier:
                seen_identifiers.add(identifier)
            continue
        item = dict(entry)
        item["selected"] = True
        item["count"] = 1
        selected.append(item)
        seen_slugs.add(slug)
        if identifier:
            seen_identifiers.add(identifier)
    for slug, flag in flags.items():
        slug_value = str(slug).strip()
        if not slug_value or flag <= 0:
            if slug_value:
                seen_slugs.add(slug_value)
                identifier = costs.ability_identifier(slug_value)
                if identifier:
                    seen_identifiers.add(identifier)
            continue
        identifier = costs.ability_identifier(slug_value)
        if _is_hidden_trait(slug_value):
            seen_slugs.add(slug_value)
            if identifier:
                seen_identifiers.add(identifier)
            continue
        if slug_value in seen_slugs or (identifier and identifier in seen_identifiers):
            continue
        selected.append(
            {
                "slug": slug_value,
                "label": slug_value,
                "description": "",
                "selected": True,
                "count": 1,
            }
        )
        seen_slugs.add(slug_value)
        if identifier:
            seen_identifiers.add(identifier)
    if isinstance(classification, dict):
        class_slug = str(classification.get("slug") or "").strip()
        if class_slug:
            identifier = costs.ability_identifier(class_slug)
            if _is_hidden_trait(class_slug):
                seen_slugs.add(class_slug)
                if identifier:
                    seen_identifiers.add(identifier)
                return selected
            if class_slug not in seen_slugs and (
                not identifier or identifier not in seen_identifiers
            ):
                label = classification.get("label") or class_slug
                entry = {
                    "slug": class_slug,
                    "label": label,
                    "description": "",
                    "selected": True,
                    "count": 1,
                }
                selected.append(entry)
                seen_slugs.add(class_slug)
                if identifier:
                    seen_identifiers.add(identifier)
    return selected


def _role_slug_map(unit: models.Unit | None) -> dict[str, str]:
    if unit is None:
        return {}
    mapping: dict[str, str] = {}
    flags = utils.parse_flags(getattr(unit, "flags", None))
    for raw_key in flags.keys():
        if raw_key is None:
            continue
        value = str(raw_key).strip()
        if not value:
            continue
        if value.endswith("?"):
            value = value[:-1].strip()
        identifier = costs.ability_identifier(value)
        if identifier in costs.ROLE_SLUGS and identifier not in mapping:
            mapping[identifier] = value
    return mapping


def _apply_classification_to_loadout(
    loadout: dict[str, Any] | None,
    classification: dict[str, Any] | None,
    *,
    role_slug_map: Mapping[str, str] | None = None,
) -> dict[str, Any] | None:
    if not isinstance(loadout, dict):
        return loadout

    passive_section = loadout.get("passive")
    if not isinstance(passive_section, dict):
        passive_section = {}
        loadout["passive"] = passive_section

    target_identifier: str | None = None
    target_key: str | None = None
    if isinstance(classification, dict):
        raw_slug = classification.get("slug")
        if isinstance(raw_slug, str):
            normalized = costs.ability_identifier(raw_slug)
            if normalized in costs.ROLE_SLUGS:
                target_identifier = normalized
                stripped = raw_slug.strip()
                target_key = stripped or normalized

    existing_map: dict[str, str] = {}
    for key in list(passive_section.keys()):
        identifier = costs.ability_identifier(key)
        if identifier not in costs.ROLE_SLUGS:
            continue
        if identifier not in existing_map:
            existing_map[identifier] = str(key)
        if not target_identifier or identifier != target_identifier:
            passive_section.pop(key, None)

    if target_identifier:
        preferred_map = dict(existing_map)
        if role_slug_map:
            for ident, slug in role_slug_map.items():
                if ident in costs.ROLE_SLUGS and ident not in preferred_map:
                    preferred_map[ident] = slug
        candidate = preferred_map.get(target_identifier)
        if candidate:
            target_key = candidate
        if target_key is None:
            target_key = target_identifier
        cleaned_key = str(target_key).strip()
        if cleaned_key.endswith("?"):
            cleaned_key = cleaned_key[:-1].strip()
        passive_section[cleaned_key or target_identifier] = 1

    return loadout


def _selected_ability_entries(
    loadout: dict[str, Any] | None,
    ability_items: list[dict] | None,
    section: str,
) -> list[dict]:
    entries = ability_items if ability_items is not None else []
    counts = _loadout_counts(loadout, section)
    name_map: dict[str, str] = {}
    if isinstance(loadout, dict):
        name_map = _extract_label_map(loadout.get(f"{section}_labels"))
    selected: list[dict] = []
    seen: set[str] = set()
    for entry in entries:
        if not entry or entry.get("ability_id") is None:
            continue
        ability_id = entry.get("ability_id")
        loadout_key = entry.get("loadout_key")
        if not loadout_key:
            loadout_key = _ability_loadout_key(ability_id, entry.get("value"))
        if not loadout_key:
            continue
        key = str(loadout_key)
        default_count = _coerce_int(entry.get("default_count") or 0, 0)
        stored = counts.get(key, default_count)
        if stored <= 0:
            seen.add(key)
            continue
        item = dict(entry)
        item["count"] = stored
        item["loadout_key"] = key

        custom_name = item.get("custom_name") or name_map.get(key)
        if isinstance(custom_name, str):
            normalized = custom_name.strip()
            if normalized:
                item["custom_name"] = normalized
            elif "custom_name" in item:
                item.pop("custom_name", None)

        selected.append(item)
        seen.add(key)
    for key, value in counts.items():
        if key in seen or value <= 0:
            continue
        ability_id_str, variant = _split_ability_loadout_key(key)
        ability_id_value: Any = ability_id_str
        try:
            ability_id_value = int(ability_id_str)
        except (TypeError, ValueError):
            try:
                ability_id_value = int(float(ability_id_str))
            except (TypeError, ValueError):
                ability_id_value = ability_id_str
        fallback = {
            "ability_id": ability_id_value,
            "label": str(key),
            "description": "",
            "count": value,
            "value": variant,
            "loadout_key": key,
        }
        custom_name = name_map.get(str(key))
        if isinstance(custom_name, str):
            normalized = custom_name.strip()
            if normalized:
                fallback["custom_name"] = normalized

        selected.append(fallback)

    return selected


def _ability_label_with_count(entry: dict) -> str:
    base_label = entry.get("label") or entry.get("raw") or entry.get("slug") or ""
    custom = str(entry.get("custom_name") or "").strip()
    if custom:
        label = f"{custom} [{base_label}]" if base_label else custom
    else:
        label = base_label
    count = _coerce_int(entry.get("count"), 0)
    if count > 1:
        return f"{label} ×{count}"
    return label


def _ability_entries(unit: models.Unit, ability_type: str) -> list[dict]:
    entries: list[dict] = []
    payload = ability_registry.unit_ability_payload(unit, ability_type)
    payload_by_id: dict[int, list[dict]] = {}
    for item in payload:
        ability_id = item.get("ability_id")
        if ability_id is None:
            continue
        try:
            key = int(ability_id)
        except (TypeError, ValueError):  # pragma: no cover - defensive
            continue
        payload_by_id.setdefault(key, []).append(item)
    flags = utils.parse_flags(unit.flags)
    unit_traits = costs.flags_to_ability_list(flags)
    for link in getattr(unit, "abilities", []):
        ability = link.ability
        if not ability or ability.type != ability_type:
            continue
        params: dict[str, Any] = {}
        if link.params_json:
            try:
                params = json.loads(link.params_json)
            except json.JSONDecodeError:  # pragma: no cover - defensive
                params = {}
        value = params.get("value")
        value_str = str(value) if value is not None else None
        payload_entry: dict[str, Any] | None = None
        payload_candidates = payload_by_id.get(ability.id or -1) or []
        if value_str is not None:
            for candidate in payload_candidates:
                if str(candidate.get("value") or "") == value_str:
                    payload_entry = candidate
                    break
        if payload_entry is None and payload_candidates:
            payload_entry = payload_candidates[0]
        payload_entry = payload_entry or {}
        label = payload_entry.get("label") or ability.name or ""
        custom_name = payload_entry.get("custom_name")
        slug = payload_entry.get("slug") or ability_registry.ability_slug(ability) or ""
        raw_label = payload_entry.get("raw") or payload_entry.get("base_label") or label
        if isinstance(custom_name, str):
            custom_name = custom_name.strip() or None
        base_label = payload_entry.get("base_label") or label
        description = payload_entry.get("description") or ability.description or ""
        is_default = payload_entry.get("is_default")
        if is_default is None:
            is_default = False
            if "default" in params:
                is_default = bool(params.get("default"))
            elif "is_default" in params:
                is_default = bool(params.get("is_default"))
        cost_value = costs.ability_cost(
            link,
            unit_traits,
            toughness=unit.toughness,
        )
        entries.append(
            {
                "ability_id": ability.id,
                "label": base_label,
                "raw": raw_label,
                "slug": slug,
                "description": description,
                "cost": cost_value,
                "is_default": bool(is_default),
                "default_count": 1 if bool(is_default) else 0,
                "custom_name": custom_name,
                "value": value,
                "loadout_key": _ability_loadout_key(ability.id, value),
            }
        )
    entries.sort(key=lambda entry: (not entry.get("is_default", False), entry.get("label", "").casefold()))
    return entries


def _base_cost_per_model(
    unit: models.Unit, classification: dict[str, Any] | None = None
) -> float:
    passive_state = costs.compute_passive_state(unit)
    base_traits = [
        trait
        for trait in passive_state.traits
        if costs.ability_identifier(trait) not in costs.ROLE_SLUGS
    ]
    slug: str | None = None
    if isinstance(classification, dict):
        raw_slug = classification.get("slug")
        if isinstance(raw_slug, str):
            normalized = raw_slug.strip().casefold()
            if normalized in costs.ROLE_SLUGS:
                slug = normalized
    if slug:
        base_traits.append(slug)
    base_value = costs.base_model_cost(
        unit.quality,
        unit.defense,
        unit.toughness,
        base_traits,
    )
    passive_cost = 0.0
    default_weapons = costs.unit_default_weapons(unit)
    for entry in passive_state.payload:
        slug_value = str(entry.get("slug") or "").strip()
        if not slug_value:
            continue
        if costs.ability_identifier(slug_value) in costs.ROLE_SLUGS:
            continue
        try:
            default_count = int(entry.get("default_count") or 0)
        except (TypeError, ValueError):
            default_count = 0
        if default_count <= 0:
            continue
        label = entry.get("label") or slug_value
        value = entry.get("value")
        passive_cost += costs.ability_cost_from_name(
            label or slug_value,
            value,
            base_traits,
            toughness=unit.toughness,
            quality=unit.quality,
            defense=unit.defense,
            weapons=default_weapons,
        )
    return round(base_value + passive_cost, 2)


def _default_loadout_payload(
    unit: models.Unit,
    weapon_options: list[dict] | None = None,
    active_items: list[dict] | None = None,
    aura_items: list[dict] | None = None,
    passive_items: list[dict] | None = None,
) -> dict[str, Any]:
    payload: dict[str, Any] = {
        "weapons": {},
        "active": {},
        "aura": {},
        "passive": {},
        "active_labels": {},
        "aura_labels": {},
    }
    options = weapon_options if weapon_options is not None else _unit_weapon_options(unit)
    for option in options:
        weapon_id = option.get("id")
        if weapon_id is None:
            continue
        try:
            default_count = int(option.get("default_count") or 0)
        except (TypeError, ValueError):
            default_count = 0
        payload["weapons"][str(weapon_id)] = max(default_count, 0)

    for ability_entry, key in (
        (active_items if active_items is not None else _ability_entries(unit, "active"), "active"),
        (aura_items if aura_items is not None else _ability_entries(unit, "aura"), "aura"),
    ):
        for item in ability_entry:
            ability_id = item.get("ability_id")
            if ability_id is None:
                continue
            try:
                default_count = int(item.get("default_count") or 0)
            except (TypeError, ValueError):
                default_count = 0
            entry_key = item.get("loadout_key")
            if not entry_key:
                entry_key = _ability_loadout_key(ability_id, item.get("value")) or str(
                    ability_id
                )
            payload[key][str(entry_key)] = max(default_count, 0)

    passive_entries = passive_items if passive_items is not None else _passive_entries(unit)
    for entry in passive_entries:
        slug = entry.get("slug")
        if not slug:
            continue
        payload["passive"][str(slug)] = 1 if entry.get("is_default") else 0

    return payload


def _extract_label_map(source: Any) -> dict[str, str]:
    result: dict[str, str] = {}
    if isinstance(source, dict):
        items = source.items()
    elif isinstance(source, list):
        items = []
        for entry in source:
            if not isinstance(entry, dict):
                continue
            entry_id = (
                entry.get("loadout_key")
                or entry.get("key")
                or entry.get("id")
                or entry.get("ability_id")
            )
            if entry_id is None and entry.get("ability_id") is not None:
                entry_id = _ability_loadout_key(entry.get("ability_id"), entry.get("value"))
            if entry_id is None:
                continue
            name_value = entry.get("name") or entry.get("label") or entry.get("value")
            items.append((entry_id, name_value))
    else:
        return result
    for raw_id, raw_value in items:
        if raw_id is None or raw_value is None:
            continue
        text_value = str(raw_value).strip()
        if not text_value:
            continue
        result[str(raw_id)] = text_value[:ABILITY_NAME_MAX_LENGTH]
    return result


def _parse_loadout_json(text: str | None) -> dict[str, Any]:
    base: dict[str, Any] = {
        "weapons": {},
        "active": {},
        "aura": {},
        "passive": {},
        "active_labels": {},
        "aura_labels": {},
    }
    mode: str | None = None
    if not text:
        return base
    try:
        data = json.loads(text)
    except json.JSONDecodeError:
        return base
    if isinstance(data, dict):
        mode_value = data.get("mode")
        if isinstance(mode_value, str):
            mode = mode_value
        items = data.items()
    else:
        return base
    for section, values in items:
        if section == "mode":
            continue
        if section in {"active_labels", "aura_labels"}:
            base[section] = _extract_label_map(values)
            continue
        if section not in {"weapons", "active", "aura", "passive"}:
            continue
        if isinstance(values, dict):
            iterable = values.items()
        elif isinstance(values, list):
            iterable = []
            for entry in values:
                if not isinstance(entry, dict):
                    continue
                if section == "passive":
                    entry_id = (
                        entry.get("slug")
                        or entry.get("id")
                        or entry.get("ability_id")
                        or entry.get("weapon_id")
                    )
                    if entry_id is None:
                        continue
                    raw_enabled = entry.get("enabled")
                    if raw_enabled is None:
                        raw_enabled = entry.get("count") or entry.get("per_model") or entry.get("value")

                    def _to_flag(value: Any) -> int:
                        if isinstance(value, bool):
                            return 1 if value else 0
                        if isinstance(value, (int, float)):
                            return 1 if value > 0 else 0
                        if value is None:
                            return 0
                        text = str(value).strip().lower()
                        if text in {"", "0", "false", "no", "nie"}:
                            return 0
                        return 1

                    iterable.append((entry_id, _to_flag(raw_enabled)))
                else:
                    entry_id = entry.get("id") or entry.get("weapon_id") or entry.get("ability_id")
                    if entry_id is None:
                        continue
                    iterable.append((entry_id, entry.get("per_model") or entry.get("count") or 0))
        else:
            continue
        section_payload: dict[str, int] = {}
        for raw_id, raw_count in iterable:
            key = str(raw_id)
            try:
                count_value = int(raw_count)
            except (TypeError, ValueError):
                try:
                    count_value = int(float(raw_count))
                except (TypeError, ValueError):
                    count_value = 0
            if count_value < 0:
                count_value = 0
            section_payload[key] = count_value
        base[section] = section_payload
    if mode:
        base["mode"] = mode
    return base


def _sanitize_loadout(
    unit: models.Unit,
    model_count: int,
    payload: dict[str, Any] | None,
    *,
    weapon_options: list[dict] | None = None,
    active_items: list[dict] | None = None,
    aura_items: list[dict] | None = None,
    passive_items: list[dict] | None = None,
) -> dict[str, Any]:
    defaults = _default_loadout_payload(
        unit,
        weapon_options=weapon_options,
        active_items=active_items,
        aura_items=aura_items,
        passive_items=passive_items,
    )
    mode_value: str | None = None
    if isinstance(payload, dict):
        raw_mode = payload.get("mode")
        if isinstance(raw_mode, str):
            mode_value = raw_mode
    if not payload:
        return defaults
    safe_payload = {
        "weapons": payload.get("weapons") or {},
        "active": payload.get("active") or {},
        "aura": payload.get("aura") or {},
        "passive": payload.get("passive") or {},
        "active_labels": payload.get("active_labels") or {},
        "aura_labels": payload.get("aura_labels") or {},
    }

    max_count = max(int(model_count), 0)

    ability_sections: dict[str, list[dict]] = {
        "active": active_items if active_items is not None else _ability_entries(unit, "active"),
        "aura": aura_items if aura_items is not None else _ability_entries(unit, "aura"),
    }
    ability_id_lookup: dict[str, dict[str, list[str]]] = {}
    ability_label_lookup: dict[str, dict[str, str]] = {}
    for section_name, entries in ability_sections.items():
        id_map: dict[str, list[str]] = {}
        label_map: dict[str, str] = {}
        for entry in entries:
            ability_id = entry.get("ability_id")
            if ability_id is None:
                continue
            loadout_key = entry.get("loadout_key")
            if not loadout_key:
                loadout_key = _ability_loadout_key(ability_id, entry.get("value"))
            if not loadout_key:
                continue
            ability_id_str = str(ability_id)
            id_map.setdefault(ability_id_str, []).append(loadout_key)
            label = entry.get("label")
            if isinstance(label, str):
                normalized_label = label.strip()
                if normalized_label:
                    label_map[loadout_key] = normalized_label
        ability_id_lookup[section_name] = id_map
        ability_label_lookup[section_name] = label_map

    label_sources: dict[str, dict[str, str]] = {
        section: _extract_label_map(safe_payload.get(f"{section}_labels"))
        for section in ("active", "aura")
    }
    normalized_label_maps: dict[str, dict[str, str]] = {section: {} for section in label_sources}

    def _canonical_ability_key(
        section: str, key: str, label_hint: str | None = None
    ) -> str:
        key_str = str(key)
        if section not in ability_sections:
            return key_str
        defaults_section = defaults.get(section, {})
        if key_str in defaults_section:
            return key_str
        normalized_hint = label_hint.strip().casefold() if isinstance(label_hint, str) else None
        if normalized_hint:
            for candidate_key, candidate_label in ability_label_lookup.get(section, {}).items():
                candidate_normalized = candidate_label.strip().casefold()
                if candidate_normalized == normalized_hint:
                    return candidate_key
        base_id, _ = _split_ability_loadout_key(key_str)
        candidates = ability_id_lookup.get(section, {}).get(base_id, [])
        if len(candidates) == 1:
            return candidates[0]
        for candidate in candidates:
            if candidate in defaults_section:
                return candidate
        if candidates:
            return candidates[0]
        return key_str

    def _normalize_section(section: str) -> dict[str, Any]:
        source = safe_payload.get(section, {})
        if isinstance(source, dict):
            return {str(key): value for key, value in source.items() if key is not None}
        if isinstance(source, list):
            normalized: dict[str, Any] = {}
            for entry in source:
                if not isinstance(entry, dict):
                    continue
                if section == "passive":
                    entry_id = (
                        entry.get("slug")
                        or entry.get("id")
                        or entry.get("ability_id")
                        or entry.get("weapon_id")
                    )
                    raw_value = entry.get("enabled")
                    if raw_value is None:
                        raw_value = (
                            entry.get("count")
                            or entry.get("per_model")
                            or entry.get("value")
                        )
                else:
                    entry_id = entry.get("id") or entry.get("weapon_id") or entry.get("ability_id")
                    raw_value = entry.get("per_model") or entry.get("count") or entry.get("value")
                if entry_id is None:
                    continue
                normalized[str(entry_id)] = raw_value
            return normalized
        return {}

    def _merge(section: str, clamp: int | None = None) -> None:
        defaults_section = defaults.get(section, {})
        if not isinstance(defaults_section, dict):
            defaults_section = {}
            defaults[section] = defaults_section
        incoming_map = _normalize_section(section)
        if section in ability_sections:
            labels = label_sources.get(section, {})
            normalized_incoming: dict[str, Any] = {}
            for raw_key, raw_value in incoming_map.items():
                label_hint = labels.pop(raw_key, None)
                canonical_key = _canonical_ability_key(section, raw_key, label_hint)
                normalized_incoming[canonical_key] = raw_value
                if label_hint:
                    normalized_label_maps.setdefault(section, {})[canonical_key] = label_hint
            for raw_key, label_hint in list(labels.items()):
                canonical_key = _canonical_ability_key(section, raw_key, label_hint)
                normalized_label_maps.setdefault(section, {})[canonical_key] = label_hint
                labels.pop(raw_key, None)
            incoming_map = normalized_incoming
        else:
            existing_labels = label_sources.get(section, {})
            for key_str, value in existing_labels.items():
                normalized_label_maps.setdefault(section, {})[key_str] = value
        keys = set(defaults_section.keys()) | set(incoming_map.keys())
        for key in keys:
            key_str = str(key)
            raw_value = incoming_map.get(key_str, defaults_section.get(key_str, 0))
            try:
                value = int(raw_value)
            except (TypeError, ValueError):
                try:
                    value = int(float(raw_value))
                except (TypeError, ValueError):
                    value = defaults_section.get(key_str, 0)
            if value < 0:
                value = 0
            if section == "weapons":
                defaults_section[key_str] = value
            else:
                if clamp is None:
                    defaults_section[key_str] = min(value, max_count)
                elif clamp == 1:
                    defaults_section[key_str] = 1 if value > 0 else 0
                else:
                    defaults_section[key_str] = min(value, clamp)

    _merge("weapons")
    _merge("active")
    _merge("aura")
    _merge("passive", clamp=1)

    for section in ("active", "aura"):
        defaults[f"{section}_labels"] = normalized_label_maps.get(section, {})

    if mode_value:
        defaults["mode"] = mode_value
    return defaults


def _roster_unit_loadout(
    roster_unit: models.RosterUnit,
    *,
    weapon_options: list[dict] | None = None,
    active_items: list[dict] | None = None,
    aura_items: list[dict] | None = None,
    passive_items: list[dict] | None = None,
) -> dict[str, Any]:
    raw_payload = _parse_loadout_json(roster_unit.extra_weapons_json)
    loadout = _sanitize_loadout(
        roster_unit.unit,
        roster_unit.count,
        raw_payload,
        weapon_options=weapon_options,
        active_items=active_items,
        aura_items=aura_items,
        passive_items=passive_items,
    )

    # Backwards compatibility for legacy rosters using selected_weapon_id.
    if (
        not roster_unit.extra_weapons_json
        and roster_unit.selected_weapon_id
        and str(roster_unit.selected_weapon_id) not in loadout["weapons"]
    ):
        loadout["weapons"][str(roster_unit.selected_weapon_id)] = 1

    return loadout


def _loadout_display_summary(
    roster_unit: models.RosterUnit,
    loadout: dict[str, dict[str, int]],
    weapon_options: list[dict],
) -> str:
    summary: list[str] = []
    mode = loadout.get("mode") if isinstance(loadout, dict) else None
    option_by_id = {str(option.get("id")): option for option in weapon_options if option.get("id") is not None}
    for weapon_id, stored_count in loadout.get("weapons", {}).items():
        option = option_by_id.get(weapon_id)
        if not option:
            continue
        try:
            parsed_count = int(stored_count)
        except (TypeError, ValueError):
            try:
                parsed_count = int(float(stored_count))
            except (TypeError, ValueError):
                parsed_count = 0
        if parsed_count < 0:
            parsed_count = 0
        if mode == "total":
            total_count = parsed_count
        else:
            total_count = parsed_count * max(int(roster_unit.count), 0)
        if total_count <= 0:
            continue
        name = option.get("name") or "Broń"
        summary.append(f"{name} x{total_count}")
    return ", ".join(summary)


def _classification_from_totals(
    warrior: float,
    shooter: float,
    available_slugs: set[str] | None = None,
) -> dict[str, Any] | None:
    warrior = max(float(warrior or 0.0), 0.0)
    shooter = max(float(shooter or 0.0), 0.0)
    if warrior <= 0 and shooter <= 0:
        return None

    pool = {slug for slug in available_slugs or set() if slug in {"wojownik", "strzelec"}}
    preferred: str | None = None
    if warrior > shooter:
        preferred = "wojownik"
    elif shooter > warrior:
        preferred = "strzelec"
<<<<<<< HEAD
    else:
        preferred = None
=======
    elif not pool:
        # Without any explicit role traits on the unit we can't resolve a tie
        # between the two role totals in a deterministic way.
        return None
>>>>>>> 3a60a672

    slug: str | None = None
    if pool:
        if preferred and preferred in pool:
            slug = preferred
        elif len(pool) == 1:
            slug = next(iter(pool))
        elif preferred and preferred not in pool:
            slug = next(iter(pool - {preferred}), None)
        elif preferred is None:
          
            slug = (
                "wojownik"
                if "wojownik" in pool
                else ("strzelec" if "strzelec" in pool else next(iter(pool), None))
            )
    else:
        slug = preferred

    if slug is None and pool:
        if "strzelec" in pool:
            slug = "strzelec"
        elif "wojownik" in pool:
            slug = "wojownik"
        else:
            slug = next(iter(pool), None)

    if not slug:
        return None

    selected_label = "Wojownik" if slug == "wojownik" else "Strzelec"
    warrior_points = round(warrior, 2)
    shooter_points = round(shooter, 2)
    display = f"Wojownik {warrior_points} pkt / Strzelec {shooter_points} pkt"
    return {
        "slug": slug,
        "label": selected_label,
        "warrior_cost": warrior_points,
        "shooter_cost": shooter_points,
        "display": display,
    }


def _roster_unit_classification(
    roster_unit: models.RosterUnit,
    loadout: dict[str, dict[str, int]] | None,
) -> dict[str, Any] | None:
    totals = costs.roster_unit_role_totals(roster_unit, loadout)
    warrior_total = totals.get("wojownik", 0.0)
    shooter_total = totals.get("strzelec", 0.0)
    available_slugs: set[str] = set()
    unit = getattr(roster_unit, "unit", None)
    if unit is not None:
        flags = utils.parse_flags(getattr(unit, "flags", None))
        traits = costs.flags_to_ability_list(flags)
        available_slugs = {
            costs.ability_identifier(trait) for trait in traits
        }
    return _classification_from_totals(warrior_total, shooter_total, available_slugs)


def _loadout_weapon_details(
    roster_unit: models.RosterUnit,
    loadout: dict[str, dict[str, int]],
    weapon_options: list[dict],
) -> list[dict[str, Any]]:
    details: list[dict[str, Any]] = []
    mode = loadout.get("mode") if isinstance(loadout, dict) else None
    option_by_id = {
        str(option.get("id")): option
        for option in weapon_options
        if option.get("id") is not None
    }
    weapons_section = loadout.get("weapons") if isinstance(loadout, dict) else {}
    items = weapons_section.items() if isinstance(weapons_section, dict) else []
    for weapon_id, stored_count in items:
        option = option_by_id.get(str(weapon_id))
        if not option:
            continue
        try:
            parsed_count = int(stored_count)
        except (TypeError, ValueError):
            try:
                parsed_count = int(float(stored_count))
            except (TypeError, ValueError):
                parsed_count = 0
        if parsed_count < 0:
            parsed_count = 0
        if mode == "total":
            total_count = parsed_count
        else:
            total_count = parsed_count * max(int(roster_unit.count), 0)
        if total_count <= 0:
            continue
        details.append(
            {
                "name": option.get("name") or "Broń",
                "count": total_count,
                "range": option.get("range"),
                "attacks": option.get("attacks"),
                "ap": option.get("ap"),
                "traits": option.get("traits"),
            }
        )
    if not details:
        weapon = roster_unit.selected_weapon or roster_unit.unit.default_weapon
        if weapon:
            details.append(
                {
                    "name": weapon.effective_name or weapon.name or "Broń",
                    "count": max(int(roster_unit.count), 0),
                    "range": weapon.effective_range or weapon.range or "-",
                    "attacks": getattr(weapon, "display_attacks", None)
                    or weapon.effective_attacks,
                    "ap": weapon.effective_ap,
                    "traits": weapon.effective_tags or weapon.tags or "",
                }
            )
    return details


def _roster_unit_export_data(
    roster_unit: models.RosterUnit,
) -> dict[str, Any]:
    unit = roster_unit.unit
    if unit is None:  # pragma: no cover - defensive fallback
        total_value = float(roster_unit.cached_cost or 0.0)
        rounded_total = utils.round_points(total_value)
        return {
            "instance": roster_unit,
            "unit": None,
            "unit_name": "Jednostka",
            "custom_name": (roster_unit.custom_name or "").strip() or None,
            "count": roster_unit.count,
            "quality": "-",
            "defense": "-",
            "toughness": "-",
            "passive_labels": [],
            "active_labels": [],
            "aura_labels": [],
            "weapon_details": [],
            "weapon_summary": "",
            "default_summary": "",
            "total_cost": total_value,
            "rounded_total_cost": rounded_total,
        }

    weapon_options = _unit_weapon_options(unit)
    passive_items = _passive_entries(unit)
    active_items = _ability_entries(unit, "active")
    aura_items = _ability_entries(unit, "aura")
    loadout = _roster_unit_loadout(
        roster_unit,
        weapon_options=weapon_options,
        active_items=active_items,
        aura_items=aura_items,
        passive_items=passive_items,
    )
    classification = _roster_unit_classification(roster_unit, loadout)
    weapon_details = _loadout_weapon_details(roster_unit, loadout, weapon_options)
    weapon_summary = _loadout_display_summary(roster_unit, loadout, weapon_options)
    if not weapon_summary:
        weapon_summary = _default_loadout_summary(unit)
    selected_passives = _selected_passive_entries(
        roster_unit, loadout, passive_items, classification
    )
    selected_actives = _selected_ability_entries(loadout, active_items, "active")
    selected_auras = _selected_ability_entries(loadout, aura_items, "aura")
    passive_labels = [
        entry.get("label") or entry.get("raw") or entry.get("slug") or ""
        for entry in selected_passives
        if entry
    ]
    active_labels = [
        _ability_label_with_count(entry)
        for entry in selected_actives
        if entry
    ]
    aura_labels = [
        _ability_label_with_count(entry)
        for entry in selected_auras
        if entry
    ]
    total_value = float(roster_unit.cached_cost or costs.roster_unit_cost(roster_unit))
    rounded_total = utils.round_points(total_value)

    active_slugs: list[str] = []
    for entry in selected_actives:
        slug_value = entry.get("slug") if isinstance(entry, dict) else None
        identifier = costs.ability_identifier(slug_value) if slug_value else None
        if identifier:
            active_slugs.append(identifier)

    return {
        "instance": roster_unit,
        "unit": unit,
        "unit_name": unit.name,
        "custom_name": (roster_unit.custom_name or "").strip() or None,
        "count": roster_unit.count,
        "quality": unit.quality,
        "defense": unit.defense,
        "toughness": unit.toughness,
        "passive_labels": [label for label in passive_labels if label],
        "active_labels": [label for label in active_labels if label],
        "aura_labels": [label for label in aura_labels if label],
        "weapon_details": weapon_details,
        "weapon_summary": weapon_summary,
        "default_summary": _default_loadout_summary(unit),
        "total_cost": total_value,
        "rounded_total_cost": rounded_total,
        "classification": classification,
        "active_slugs": active_slugs,
    }


def _selected_passive_labels(
    roster_unit: models.RosterUnit,
    loadout: dict[str, dict[str, int]],
    passive_items: list[dict],
    classification: dict[str, Any] | None = None,
) -> list[str]:
    selected_entries = _selected_passive_entries(
        roster_unit, loadout, passive_items, classification
    )
    return [
        entry.get("label") or entry.get("raw") or entry.get("slug") or ""
        for entry in selected_entries
        if entry
    ]<|MERGE_RESOLUTION|>--- conflicted
+++ resolved
@@ -1565,15 +1565,10 @@
         preferred = "wojownik"
     elif shooter > warrior:
         preferred = "strzelec"
-<<<<<<< HEAD
-    else:
-        preferred = None
-=======
     elif not pool:
         # Without any explicit role traits on the unit we can't resolve a tie
         # between the two role totals in a deterministic way.
         return None
->>>>>>> 3a60a672
 
     slug: str | None = None
     if pool:
