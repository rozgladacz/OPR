from __future__ import annotations

import json

from fastapi import APIRouter, Depends, Form, HTTPException, Request
from fastapi.responses import HTMLResponse, RedirectResponse
from fastapi.templating import Jinja2Templates
from sqlalchemy import or_, select
from sqlalchemy.orm import Session

from .. import models
from ..db import get_db
from ..security import get_current_user
from ..services import ability_registry, costs, utils

router = APIRouter(prefix="/rosters", tags=["rosters"])
templates = Jinja2Templates(directory="app/templates")


def _ensure_roster_view_access(roster: models.Roster, user: models.User) -> None:
    if user.is_admin:
        return
    if roster.owner_id not in (None, user.id):
        raise HTTPException(status_code=403, detail="Brak dostępu do rozpiski")


def _ensure_roster_edit_access(roster: models.Roster, user: models.User) -> None:
    if user.is_admin:
        return
    if roster.owner_id != user.id:
        raise HTTPException(status_code=403, detail="Brak dostępu do rozpiski")


@router.get("", response_class=HTMLResponse)
def list_rosters(
    request: Request,
    db: Session = Depends(get_db),
    current_user: models.User | None = Depends(get_current_user(optional=True)),
):
    if not current_user:
        return RedirectResponse(url="/auth/login", status_code=303)

    query = select(models.Roster).order_by(models.Roster.created_at.desc())
    if not current_user.is_admin:
        query = query.where(
            or_(
                models.Roster.owner_id == current_user.id,
                models.Roster.owner_id.is_(None),
            )
        )
    rosters = db.execute(query).scalars().all()
    for roster in rosters:
        costs.update_cached_costs(roster.roster_units)
    mine, global_items, others = utils.split_owned(rosters, current_user)
    return templates.TemplateResponse(
        "rosters_list.html",
        {
            "request": request,
            "user": current_user,
            "mine": mine,
            "global_items": global_items,
            "others": others,
        },
    )


@router.get("/new", response_class=HTMLResponse)
def new_roster_form(
    request: Request,
    db: Session = Depends(get_db),
    current_user: models.User | None = Depends(get_current_user(optional=True)),
):
    if not current_user:
        return RedirectResponse(url="/auth/login", status_code=303)
    query = select(models.Army).order_by(models.Army.name)
    if not current_user.is_admin:
        query = query.where(
            or_(
                models.Army.owner_id == current_user.id,
                models.Army.owner_id.is_(None),
            )
        )
    armies = db.execute(query).scalars().all()
    return templates.TemplateResponse(
        "roster_form.html",
        {
            "request": request,
            "user": current_user,
            "armies": armies,
            "error": None,
        },
    )


@router.post("/new")
def create_roster(
    request: Request,
    name: str = Form(...),
    army_id: int = Form(...),
    points_limit: str | None = Form(None),
    db: Session = Depends(get_db),
    current_user: models.User = Depends(get_current_user()),
):
    army = db.get(models.Army, army_id)
    if not army:
        raise HTTPException(status_code=404)
    if not current_user.is_admin and army.owner_id not in (None, current_user.id):
        raise HTTPException(status_code=403, detail="Brak dostępu do armii")
    if points_limit is None:
        limit_value = 1000
    else:
        stripped_limit = points_limit.strip()
        limit_value = int(stripped_limit) if stripped_limit else 1000
    roster = models.Roster(
        name=name,
        army=army,
        points_limit=limit_value,
        owner_id=current_user.id,
    )
    db.add(roster)
    db.commit()
    return RedirectResponse(url=f"/rosters/{roster.id}", status_code=303)


@router.get("/{roster_id}", response_class=HTMLResponse)
def edit_roster(
    roster_id: int,
    request: Request,
    db: Session = Depends(get_db),
    current_user: models.User | None = Depends(get_current_user(optional=True)),
):
    if not current_user:
        return RedirectResponse(url="/auth/login", status_code=303)
    roster = db.get(models.Roster, roster_id)
    if not roster:
        raise HTTPException(status_code=404)
    _ensure_roster_view_access(roster, current_user)

    costs.update_cached_costs(roster.roster_units)
    available_units = (
        db.execute(select(models.Unit).where(models.Unit.army_id == roster.army_id).order_by(models.Unit.name))
        .scalars()
        .all()
    )
    available_unit_options = [
        {
            "unit": unit,
            "weapon_options": _unit_weapon_options(unit),
            "default_summary": _default_loadout_summary(unit),
            "passive_items": _passive_entries(unit),
            "active_items": _ability_entries(unit, "active"),
            "aura_items": _ability_entries(unit, "aura"),
        }
        for unit in available_units
    ]

    roster_items = []
    for roster_unit in roster.roster_units:
        unit = roster_unit.unit
        passive_items = _passive_entries(unit)
        active_items = _ability_entries(unit, "active")
        aura_items = _ability_entries(unit, "aura")
        roster_items.append(
            {
                "instance": roster_unit,
                "passive_items": passive_items,
                "active_items": active_items,
                "aura_items": aura_items,
                "default_summary": _default_loadout_summary(unit),
                "weapon_options": _unit_weapon_options(unit),
            }
        )
    total_cost = costs.roster_total(roster)
    can_edit = current_user.is_admin or roster.owner_id == current_user.id
    can_delete = can_edit

    return templates.TemplateResponse(
        "roster_edit.html",
        {
            "request": request,
            "user": current_user,
            "roster": roster,
            "available_units": available_unit_options,
            "roster_items": roster_items,
            "total_cost": total_cost,
            "error": None,
            "can_edit": can_edit,
            "can_delete": can_delete,
        },
    )


@router.post("/{roster_id}/update")
def update_roster(
    roster_id: int,
    name: str = Form(...),
    points_limit: str | None = Form(None),
    db: Session = Depends(get_db),
    current_user: models.User = Depends(get_current_user()),
):
    roster = db.get(models.Roster, roster_id)
    if not roster:
        raise HTTPException(status_code=404)
    _ensure_roster_edit_access(roster, current_user)
    roster.name = name
    roster.points_limit = int(points_limit) if points_limit else None
    db.commit()
    return RedirectResponse(url=f"/rosters/{roster.id}", status_code=303)


@router.post("/{roster_id}/delete")
def delete_roster(
    roster_id: int,
    db: Session = Depends(get_db),
    current_user: models.User = Depends(get_current_user()),
):
    roster = db.get(models.Roster, roster_id)
    if not roster:
        raise HTTPException(status_code=404)
    _ensure_roster_edit_access(roster, current_user)

    db.delete(roster)
    db.commit()
    return RedirectResponse(url="/rosters", status_code=303)


@router.post("/{roster_id}/units/add")
def add_roster_unit(
    roster_id: int,
    unit_id: int = Form(...),
    count: int = Form(1),
    selected_weapon_id: str | None = Form(None),
    db: Session = Depends(get_db),
    current_user: models.User = Depends(get_current_user()),
):
    roster = db.get(models.Roster, roster_id)
    unit = db.get(models.Unit, unit_id)
    if not roster or not unit or unit.army_id != roster.army_id:
        raise HTTPException(status_code=404)
    _ensure_roster_edit_access(roster, current_user)

    allowed_weapon_ids = _unit_allowed_weapon_ids(unit)
    weapon_id = int(selected_weapon_id) if selected_weapon_id else None
    weapon = db.get(models.Weapon, weapon_id) if weapon_id else None
    if weapon_id and weapon_id not in allowed_weapon_ids:
        weapon = None
    if weapon and weapon.armory_id != roster.army.armory_id:
        weapon = None
    if weapon and not current_user.is_admin and weapon.owner_id not in (None, current_user.id):
        raise HTTPException(status_code=403, detail="Brak dostępu do broni")
    count = max(int(count), 1)
    roster_unit = models.RosterUnit(
        roster=roster,
        unit=unit,
        count=count,
        selected_weapon=weapon,
    )
    roster_unit.cached_cost = costs.roster_unit_cost(roster_unit)
    db.add(roster_unit)
    db.commit()
    return RedirectResponse(url=f"/rosters/{roster.id}", status_code=303)


@router.post("/{roster_id}/units/{roster_unit_id}/update")
def update_roster_unit(
    roster_id: int,
    roster_unit_id: int,
    count: int = Form(...),
    selected_weapon_id: str | None = Form(None),
    db: Session = Depends(get_db),
    current_user: models.User = Depends(get_current_user()),
):
    roster = db.get(models.Roster, roster_id)
    roster_unit = db.get(models.RosterUnit, roster_unit_id)
    if not roster or not roster_unit or roster_unit.roster_id != roster.id:
        raise HTTPException(status_code=404)
    _ensure_roster_edit_access(roster, current_user)

    roster_unit.count = max(int(count), 1)
    allowed_weapon_ids = _unit_allowed_weapon_ids(roster_unit.unit)
    weapon_id = int(selected_weapon_id) if selected_weapon_id else None
    if weapon_id:
        weapon = db.get(models.Weapon, weapon_id)
        if not weapon or weapon.id not in allowed_weapon_ids or weapon.armory_id != roster.army.armory_id:
            weapon_id = None
        elif not current_user.is_admin and weapon.owner_id not in (None, current_user.id):
            raise HTTPException(status_code=403, detail="Brak dostępu do broni")
    roster_unit.selected_weapon_id = weapon_id
    roster_unit.cached_cost = costs.roster_unit_cost(roster_unit)
    db.commit()
    return RedirectResponse(url=f"/rosters/{roster.id}", status_code=303)


@router.post("/{roster_id}/units/{roster_unit_id}/delete")
def delete_roster_unit(
    roster_id: int,
    roster_unit_id: int,
    db: Session = Depends(get_db),
    current_user: models.User = Depends(get_current_user()),
):
    roster = db.get(models.Roster, roster_id)
    roster_unit = db.get(models.RosterUnit, roster_unit_id)
    if not roster or not roster_unit or roster_unit.roster_id != roster.id:
        raise HTTPException(status_code=404)
    _ensure_roster_edit_access(roster, current_user)

    db.delete(roster_unit)
    db.commit()
    return RedirectResponse(url=f"/rosters/{roster.id}", status_code=303)
def _default_loadout_summary(unit: models.Unit) -> str:
    parts: list[str] = []
    for weapon, count in unit.default_weapon_loadout:
        label = f"{weapon.effective_name} x{count}" if count > 1 else weapon.effective_name
        parts.append(label)
    return ", ".join(parts) if parts else "-"


def _unit_weapon_options(unit: models.Unit) -> list[dict]:
    options: list[dict] = []
    seen: set[int] = set()
    flags = utils.parse_flags(unit.flags)
    for link in getattr(unit, "weapon_links", []):
        if link.weapon_id is None or link.weapon is None:
            continue
        if link.weapon_id in seen:
            continue
        cost_value = costs.weapon_cost(link.weapon, unit.quality, flags)
        default_count = getattr(link, "default_count", None)
        try:
            default_count = int(default_count) if default_count is not None else None
        except (TypeError, ValueError):
            default_count = None
        options.append(
            {
                "id": link.weapon_id,
                "name": link.weapon.effective_name,
                "is_default": bool(getattr(link, "is_default", False)),
                "cost": cost_value,
                "default_count": default_count,
            }
        )
        seen.add(link.weapon_id)
    if unit.default_weapon_id and unit.default_weapon_id not in seen and unit.default_weapon:
        cost_value = costs.weapon_cost(unit.default_weapon, unit.quality, flags)
        options.append(
            {
                "id": unit.default_weapon_id,
                "name": unit.default_weapon.effective_name,
                "is_default": True,
                "cost": cost_value,
                "default_count": 1,
            }
        )
    options.sort(key=lambda item: (not item["is_default"], item["name"].casefold()))
    return options


def _unit_allowed_weapon_ids(unit: models.Unit) -> set[int]:
    options = _unit_weapon_options(unit)
    return {option["id"] for option in options}


def _passive_entries(unit: models.Unit) -> list[dict]:
    payload = utils.passive_flags_to_payload(unit.flags)
    entries: list[dict] = []
    for item in payload:
        if not item:
            continue
        entries.append(
            {
                "label": item.get("label") or item.get("slug") or "",
                "description": item.get("description") or "",
                "cost": None,
                "is_default": bool(item.get("is_default", False)),
            }
        )
    return entries


<<<<<<< HEAD
def _passive_labels(unit: models.Unit) -> list[str]:
    return [
        entry["label"]
        for entry in _passive_entries(unit)
        if entry.get("label")
    ]


=======
>>>>>>> e6109d23
def _ability_entries(unit: models.Unit, ability_type: str) -> list[dict]:
    entries: list[dict] = []
    payload = ability_registry.unit_ability_payload(unit, ability_type)
    payload_by_id = {
        item.get("ability_id"): item for item in payload if item.get("ability_id")
    }
    flags = utils.parse_flags(unit.flags)
    unit_traits = costs.flags_to_ability_list(flags)
    for link in getattr(unit, "abilities", []):
        ability = link.ability
        if not ability or ability.type != ability_type:
            continue
        payload_entry = payload_by_id.get(ability.id) or {}
        label = payload_entry.get("label") or ability.name or ""
        description = payload_entry.get("description") or ability.description or ""
        is_default = payload_entry.get("is_default")
        if is_default is None:
            is_default = False
            if link.params_json:
                try:
                    params = json.loads(link.params_json)
                except json.JSONDecodeError:
                    params = {}
                if "default" in params:
                    is_default = bool(params.get("default"))
                elif "is_default" in params:
                    is_default = bool(params.get("is_default"))
        cost_value = costs.ability_cost(link, unit_traits)
        entries.append(
            {
                "label": label,
                "description": description,
                "cost": cost_value,
                "is_default": bool(is_default),
            }
        )
    entries.sort(key=lambda entry: (not entry.get("is_default", False), entry.get("label", "").casefold()))
    return entries<|MERGE_RESOLUTION|>--- conflicted
+++ resolved
@@ -376,18 +376,13 @@
         )
     return entries
 
-
-<<<<<<< HEAD
 def _passive_labels(unit: models.Unit) -> list[str]:
     return [
         entry["label"]
         for entry in _passive_entries(unit)
         if entry.get("label")
     ]
-
-
-=======
->>>>>>> e6109d23
+  
 def _ability_entries(unit: models.Unit, ability_type: str) -> list[dict]:
     entries: list[dict] = []
     payload = ability_registry.unit_ability_payload(unit, ability_type)
