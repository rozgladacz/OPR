from __future__ import annotations

import json
import math
from collections.abc import Mapping, Sequence, Set as AbstractSet
from decimal import Decimal
from typing import Any

from fastapi import APIRouter, Depends, Form, HTTPException, Request
from fastapi.responses import HTMLResponse, JSONResponse, RedirectResponse
from fastapi.templating import Jinja2Templates
from sqlalchemy import or_, select
from sqlalchemy.orm import Session

from .. import models
from ..db import get_db
from ..security import get_current_user
from ..services import ability_registry, costs, utils
from ..services.rules import collect_roster_warnings

router = APIRouter(prefix="/rosters", tags=["rosters"])
templates = Jinja2Templates(directory="app/templates")

ABILITY_NAME_MAX_LENGTH = 60


def _normalized_trait_identifier(slug: str | None) -> str | None:
    if slug is None:
        return None
    identifier = costs.ability_identifier(slug)
    if identifier:
        return identifier
    text = str(slug).strip()
    if not text:
        return None
    return text.casefold()


def _is_hidden_trait(slug: str | None) -> bool:
    normalized = _normalized_trait_identifier(slug)
    return bool(normalized and normalized in utils.HIDDEN_TRAIT_SLUGS)


def _json_safe(value: Any) -> Any:
    if isinstance(value, (str, bool)) or value is None:
        return value
    if isinstance(value, (int, float)):
        if isinstance(value, float) and not math.isfinite(value):
            return 0.0
        return value
    if isinstance(value, Decimal):
        numeric = float(value)
        if not math.isfinite(numeric):
            return 0.0
        return numeric
    if isinstance(value, Mapping):
        return {str(key): _json_safe(val) for key, val in value.items()}
    if isinstance(value, Sequence) and not isinstance(value, (str, bytes, bytearray)):
        return [_json_safe(item) for item in value]
    if isinstance(value, AbstractSet):
        return [_json_safe(item) for item in value]
    return None


def _ensure_roster_view_access(roster: models.Roster, user: models.User) -> None:
    if user.is_admin:
        return
    if roster.owner_id not in (None, user.id):
        raise HTTPException(status_code=403, detail="Brak dostępu do rozpiski")


def _ensure_roster_edit_access(roster: models.Roster, user: models.User) -> None:
    if user.is_admin:
        return
    if roster.owner_id != user.id:
        raise HTTPException(status_code=403, detail="Brak dostępu do rozpiski")


@router.get("", response_class=HTMLResponse)
def list_rosters(
    request: Request,
    db: Session = Depends(get_db),
    current_user: models.User | None = Depends(get_current_user(optional=True)),
):
    if not current_user:
        return RedirectResponse(url="/auth/login", status_code=303)

    query = select(models.Roster).order_by(models.Roster.created_at.desc())
    if not current_user.is_admin:
        query = query.where(
            or_(
                models.Roster.owner_id == current_user.id,
                models.Roster.owner_id.is_(None),
            )
        )
    rosters = db.execute(query).scalars().all()
    for roster in rosters:
        costs.update_cached_costs(roster.roster_units)
    mine, global_items, others = utils.split_owned(rosters, current_user)
    return templates.TemplateResponse(
        "rosters_list.html",
        {
            "request": request,
            "user": current_user,
            "mine": mine,
            "global_items": global_items,
            "others": others,
        },
    )


@router.get("/new", response_class=HTMLResponse)
def new_roster_form(
    request: Request,
    db: Session = Depends(get_db),
    current_user: models.User | None = Depends(get_current_user(optional=True)),
):
    if not current_user:
        return RedirectResponse(url="/auth/login", status_code=303)
    query = select(models.Army).order_by(models.Army.name)
    if not current_user.is_admin:
        query = query.where(
            or_(
                models.Army.owner_id == current_user.id,
                models.Army.owner_id.is_(None),
            )
        )
    armies = db.execute(query).scalars().all()
    return templates.TemplateResponse(
        "roster_form.html",
        {
            "request": request,
            "user": current_user,
            "armies": armies,
            "error": None,
        },
    )


@router.post("/new")
def create_roster(
    request: Request,
    name: str = Form(...),
    army_id: int = Form(...),
    points_limit: str | None = Form(None),
    db: Session = Depends(get_db),
    current_user: models.User = Depends(get_current_user()),
):
    army = db.get(models.Army, army_id)
    if not army:
        raise HTTPException(status_code=404)
    if not current_user.is_admin and army.owner_id not in (None, current_user.id):
        raise HTTPException(status_code=403, detail="Brak dostępu do armii")
    if points_limit is None:
        limit_value = 1000
    else:
        stripped_limit = points_limit.strip()
        limit_value = int(stripped_limit) if stripped_limit else 1000
    roster = models.Roster(
        name=name,
        army=army,
        points_limit=limit_value,
        owner_id=current_user.id,
    )
    db.add(roster)
    db.commit()
    return RedirectResponse(url=f"/rosters/{roster.id}", status_code=303)


@router.get("/{roster_id}", response_class=HTMLResponse)
def edit_roster(
    roster_id: int,
    request: Request,
    db: Session = Depends(get_db),
    current_user: models.User | None = Depends(get_current_user(optional=True)),
):
    if not current_user:
        return RedirectResponse(url="/auth/login", status_code=303)
    roster = db.get(models.Roster, roster_id)
    if not roster:
        raise HTTPException(status_code=404)
    _ensure_roster_view_access(roster, current_user)

    selected_id = request.query_params.get("selected")

    costs.update_cached_costs(roster.roster_units)
    available_units = (
        db.execute(select(models.Unit).where(models.Unit.army_id == roster.army_id).order_by(models.Unit.name))
        .scalars()
        .all()
    )
    available_unit_options = []
    for unit in available_units:
        weapon_options = _unit_weapon_options(unit)
        passive_items = _passive_entries(unit)
        active_items = _ability_entries(unit, "active")
        aura_items = _ability_entries(unit, "aura")
        available_unit_options.append(
            {
                "unit": unit,
                "weapon_options": weapon_options,
                "default_summary": _default_loadout_summary(unit),
                "passive_items": passive_items,
                "active_items": active_items,
                "aura_items": aura_items,
                "unit_cost": costs.unit_total_cost(unit),
            }
        )

    roster_items = []
    for roster_unit in roster.roster_units:
        unit = roster_unit.unit
        weapon_options = _unit_weapon_options(unit)
        passive_items = _passive_entries(unit)
        active_items = _ability_entries(unit, "active")
        aura_items = _ability_entries(unit, "aura")
        loadout = _roster_unit_loadout(
            roster_unit,
            weapon_options=weapon_options,
            active_items=active_items,
            aura_items=aura_items,
            passive_items=passive_items,
        )
        classification = _roster_unit_classification(roster_unit, loadout)
        selected_passives = _selected_passive_entries(
            roster_unit, loadout, passive_items, classification
        )
        selected_actives = _selected_ability_entries(loadout, active_items, "active")
        selected_auras = _selected_ability_entries(loadout, aura_items, "aura")
        roster_items.append(
            {
                "instance": roster_unit,
                "passive_items": passive_items,
                "active_items": active_items,
                "aura_items": aura_items,
                "selected_passive_items": selected_passives,
                "selected_active_items": selected_actives,
                "selected_aura_items": selected_auras,
                "default_summary": _default_loadout_summary(unit),
                "weapon_options": weapon_options,
                "loadout": loadout,
                "loadout_summary": _loadout_display_summary(roster_unit, loadout, weapon_options),
                "base_cost_per_model": _base_cost_per_model(unit, classification),
                "classification": classification,
            }
        )
    total_cost = costs.roster_total(roster)
    warnings = collect_roster_warnings(roster)
    can_edit = current_user.is_admin or roster.owner_id == current_user.id
    can_delete = can_edit

    return templates.TemplateResponse(
        "roster_edit.html",
        {
            "request": request,
            "user": current_user,
            "roster": roster,
            "available_units": available_unit_options,
            "roster_items": roster_items,
            "total_cost": total_cost,
            "error": None,
            "can_edit": can_edit,
            "can_delete": can_delete,
            "warnings": warnings,
            "selected_id": selected_id,
        },
    )


@router.post("/{roster_id}/update")
def update_roster(
    roster_id: int,
    name: str = Form(...),
    points_limit: str | None = Form(None),
    db: Session = Depends(get_db),
    current_user: models.User = Depends(get_current_user()),
):
    roster = db.get(models.Roster, roster_id)
    if not roster:
        raise HTTPException(status_code=404)
    _ensure_roster_edit_access(roster, current_user)
    roster.name = name
    roster.points_limit = int(points_limit) if points_limit else None
    db.commit()
    return RedirectResponse(url=f"/rosters/{roster.id}", status_code=303)


@router.post("/{roster_id}/delete")
def delete_roster(
    roster_id: int,
    db: Session = Depends(get_db),
    current_user: models.User = Depends(get_current_user()),
):
    roster = db.get(models.Roster, roster_id)
    if not roster:
        raise HTTPException(status_code=404)
    _ensure_roster_edit_access(roster, current_user)

    db.delete(roster)
    db.commit()
    return RedirectResponse(url="/rosters", status_code=303)


@router.post("/{roster_id}/units/add")
def add_roster_unit(
    roster_id: int,
    unit_id: int = Form(...),
    count: int = Form(1),
    selected_weapon_id: str | None = Form(None),
    db: Session = Depends(get_db),
    current_user: models.User = Depends(get_current_user()),
):
    roster = db.get(models.Roster, roster_id)
    unit = db.get(models.Unit, unit_id)
    if not roster or not unit or unit.army_id != roster.army_id:
        raise HTTPException(status_code=404)
    _ensure_roster_edit_access(roster, current_user)

    allowed_weapon_ids = _unit_allowed_weapon_ids(unit)
    weapon_id = int(selected_weapon_id) if selected_weapon_id else None
    weapon = db.get(models.Weapon, weapon_id) if weapon_id else None
    if weapon_id and weapon_id not in allowed_weapon_ids:
        weapon = None
    if weapon and weapon.armory_id != roster.army.armory_id:
        weapon = None
    if weapon and not current_user.is_admin and weapon.owner_id not in (None, current_user.id):
        raise HTTPException(status_code=403, detail="Brak dostępu do broni")
    count = max(int(count), 1)
    weapon_options = _unit_weapon_options(unit)
    active_items = _ability_entries(unit, "active")
    aura_items = _ability_entries(unit, "aura")
    passive_items = _passive_entries(unit)
    loadout = _default_loadout_payload(
        unit,
        weapon_options=weapon_options,
        active_items=active_items,
        aura_items=aura_items,
        passive_items=passive_items,
    )
    if weapon:
        selected_key = str(weapon.id)
        for key in list(loadout["weapons"].keys()):
            loadout["weapons"][key] = 1 if key == selected_key else 0
        if selected_key not in loadout["weapons"]:
            loadout["weapons"][selected_key] = 1

    roster_unit = models.RosterUnit(
        roster=roster,
        unit=unit,
        count=count,
        selected_weapon=weapon,
        selected_weapon_id=weapon.id if weapon else None,
    )

    classification = _roster_unit_classification(roster_unit, loadout)
    loadout = _apply_classification_to_loadout(loadout, classification) or loadout

    roster_unit.extra_weapons_json = json.dumps(loadout, ensure_ascii=False)
    roster_unit.cached_cost = costs.roster_unit_cost(roster_unit)
    db.add(roster_unit)
    db.commit()
    db.refresh(roster_unit)
    return RedirectResponse(
        url=f"/rosters/{roster.id}?selected={roster_unit.id}",
        status_code=303,
    )


@router.post("/{roster_id}/units/{roster_unit_id}/update")
def update_roster_unit(
    roster_id: int,
    roster_unit_id: int,
    request: Request,
    count: int = Form(...),
    selected_weapon_id: str | None = Form(None),
    loadout_json: str | None = Form(None),
    custom_name: str | None = Form(None),
    db: Session = Depends(get_db),
    current_user: models.User = Depends(get_current_user()),
):
    roster = db.get(models.Roster, roster_id)
    roster_unit = db.get(models.RosterUnit, roster_unit_id)
    if not roster or not roster_unit or roster_unit.roster_id != roster.id:
        raise HTTPException(status_code=404)
    _ensure_roster_edit_access(roster, current_user)

    roster_unit.count = max(int(count), 1)
    weapon_options = _unit_weapon_options(roster_unit.unit)
    active_items = _ability_entries(roster_unit.unit, "active")
    aura_items = _ability_entries(roster_unit.unit, "aura")
    passive_items = _passive_entries(roster_unit.unit)
    role_slug_map = _role_slug_map(roster_unit.unit)

    parsed_loadout = _parse_loadout_json(loadout_json) if loadout_json is not None else None
    loadout = _sanitize_loadout(
        roster_unit.unit,
        roster_unit.count,
        parsed_loadout,
        weapon_options=weapon_options,
        active_items=active_items,
        aura_items=aura_items,
        passive_items=passive_items,
    )

    weapon_id: int | None = roster_unit.selected_weapon_id
    weapon: models.Weapon | None = roster_unit.selected_weapon

    if loadout_json is None:
        allowed_weapon_ids = _unit_allowed_weapon_ids(roster_unit.unit)
        requested_weapon_id = int(selected_weapon_id) if selected_weapon_id else None
        if requested_weapon_id:
            weapon = db.get(models.Weapon, requested_weapon_id)
            if (
                not weapon
                or weapon.id not in allowed_weapon_ids
                or weapon.armory_id != roster.army.armory_id
            ):
                weapon = None
                weapon_id = None
            elif not current_user.is_admin and weapon.owner_id not in (None, current_user.id):
                raise HTTPException(status_code=403, detail="Brak dostępu do broni")
            else:
                weapon_id = requested_weapon_id
        if weapon_id:
            selected_key = str(weapon_id)
            for key in list(loadout["weapons"].keys()):
                loadout["weapons"][key] = 1 if key == selected_key else 0
            if selected_key not in loadout["weapons"]:
                loadout["weapons"][selected_key] = 1

    roster_unit.selected_weapon_id = weapon_id
    roster_unit.selected_weapon = weapon

    classification = _roster_unit_classification(roster_unit, loadout)
    loadout = _apply_classification_to_loadout(loadout, classification) or loadout
    roster_unit.custom_name = custom_name.strip() if custom_name else None
    roster_unit.extra_weapons_json = json.dumps(loadout, ensure_ascii=False)
    roster_unit.cached_cost = costs.roster_unit_cost(roster_unit)
    db.commit()
    accept_header = (request.headers.get("accept") or "").lower()
    if "application/json" in accept_header:
        total_cost = costs.roster_total(roster)
        selected_passives = (
            roster_unit, loadout, passive_items, classification
        )
        selected_actives = _selected_ability_entries(loadout, active_items, "active")
        selected_auras = _selected_ability_entries(loadout, aura_items, "aura")
        warnings = collect_roster_warnings(roster)
        payload = {
            "unit": {
                "id": roster_unit.id,
                "count": roster_unit.count,
                "custom_name": roster_unit.custom_name or "",
                "cached_cost": roster_unit.cached_cost,
                "loadout_json": json.dumps(loadout, ensure_ascii=False),
                "loadout_summary": _loadout_display_summary(
                    roster_unit,
                    loadout,
                    weapon_options,
                ),
                "default_summary": _default_loadout_summary(roster_unit.unit),
                "base_cost_per_model": _base_cost_per_model(
                    roster_unit.unit, classification
                ),
                "classification": classification,
                "selected_passive_items": selected_passives,
                "selected_active_items": selected_actives,
                "selected_aura_items": selected_auras,
            },
            "roster": {"total_cost": total_cost},
            "warnings": warnings,
        }
        return JSONResponse(_json_safe(payload))
    return RedirectResponse(
        url=f"/rosters/{roster.id}?selected={roster_unit.id}",
        status_code=303,
    )


@router.post("/{roster_id}/units/{roster_unit_id}/duplicate")
def duplicate_roster_unit(
    roster_id: int,
    roster_unit_id: int,
    db: Session = Depends(get_db),
    current_user: models.User = Depends(get_current_user()),
):
    roster = db.get(models.Roster, roster_id)
    roster_unit = db.get(models.RosterUnit, roster_unit_id)
    if not roster or not roster_unit or roster_unit.roster_id != roster.id:
        raise HTTPException(status_code=404)
    _ensure_roster_edit_access(roster, current_user)

    clone = models.RosterUnit(
        roster=roster,
        unit=roster_unit.unit,
        count=roster_unit.count,
        selected_weapon_id=roster_unit.selected_weapon_id,
        extra_weapons_json=roster_unit.extra_weapons_json,
        custom_name=roster_unit.custom_name,
    )
    clone.cached_cost = costs.roster_unit_cost(clone)
    db.add(clone)
    db.commit()
    db.refresh(clone)
    return RedirectResponse(
        url=f"/rosters/{roster.id}?selected={clone.id}",
        status_code=303,
    )


@router.post("/{roster_id}/units/{roster_unit_id}/delete")
def delete_roster_unit(
    roster_id: int,
    roster_unit_id: int,
    db: Session = Depends(get_db),
    current_user: models.User = Depends(get_current_user()),
):
    roster = db.get(models.Roster, roster_id)
    roster_unit = db.get(models.RosterUnit, roster_unit_id)
    if not roster or not roster_unit or roster_unit.roster_id != roster.id:
        raise HTTPException(status_code=404)
    _ensure_roster_edit_access(roster, current_user)

    db.delete(roster_unit)
    db.commit()
    return RedirectResponse(url=f"/rosters/{roster.id}", status_code=303)
def _default_loadout_summary(unit: models.Unit) -> str:
    parts: list[str] = []
    for weapon, count in unit.default_weapon_loadout:
        label = f"{weapon.effective_name} x{count}" if count > 1 else weapon.effective_name
        parts.append(label)
    return ", ".join(parts) if parts else "-"


def _unit_weapon_options(unit: models.Unit) -> list[dict]:
    options: list[dict] = []
    seen: set[int] = set()
    flags = utils.parse_flags(unit.flags)
    for link in getattr(unit, "weapon_links", []):
        if link.weapon_id is None or link.weapon is None:
            continue
        if link.weapon_id in seen:
            continue
        cost_value = costs.weapon_cost(link.weapon, unit.quality, flags)
        default_count = getattr(link, "default_count", None)
        try:
            default_count = int(default_count) if default_count is not None else None
        except (TypeError, ValueError):
            default_count = None
        options.append(
            {
                "id": link.weapon_id,
                "name": link.weapon.effective_name,
                "is_default": bool(getattr(link, "is_default", False)),
                "cost": cost_value,
                "default_count": default_count,
                "range": link.weapon.effective_range or link.weapon.range or "-",
                "attacks": getattr(link.weapon, "display_attacks", None)
                or link.weapon.effective_attacks,
                "ap": link.weapon.effective_ap,
                "traits": link.weapon.effective_tags or link.weapon.tags or "",
            }
        )
        seen.add(link.weapon_id)
    if unit.default_weapon_id and unit.default_weapon_id not in seen and unit.default_weapon:
        cost_value = costs.weapon_cost(unit.default_weapon, unit.quality, flags)
        options.append(
            {
                "id": unit.default_weapon_id,
                "name": unit.default_weapon.effective_name,
                "is_default": True,
                "cost": cost_value,
                "default_count": 1,
                "range": unit.default_weapon.effective_range
                or unit.default_weapon.range
                or "-",
                "attacks": getattr(unit.default_weapon, "display_attacks", None)
                or unit.default_weapon.effective_attacks,
                "ap": unit.default_weapon.effective_ap,
                "traits": unit.default_weapon.effective_tags
                or unit.default_weapon.tags
                or "",
            }
        )
    options.sort(key=lambda item: (not item["is_default"], item["name"].casefold()))
    return options


def _unit_allowed_weapon_ids(unit: models.Unit) -> set[int]:
    options = _unit_weapon_options(unit)
    return {option["id"] for option in options}


def _passive_entries(unit: models.Unit) -> list[dict]:
    payload = utils.passive_flags_to_payload(unit.flags)
    entries: list[dict] = []
    flags = utils.parse_flags(unit.flags)
    unit_traits = costs.flags_to_ability_list(flags)
    default_weapons = costs.unit_default_weapons(unit)
    for item in payload:
        if not item:
            continue
        slug = str(item.get("slug") or "").strip()
        if _is_hidden_trait(slug):
            continue
        label = item.get("label") or slug
        value = item.get("value")
        description = item.get("description") or ""
        is_default = bool(item.get("is_default", False))
        try:
            cost_value = float(
                costs.ability_cost_from_name(
                    label or slug,
                    value,
                    unit_traits,
                    toughness=unit.toughness,
                    quality=unit.quality,
                    defense=unit.defense,
                    weapons=default_weapons,
                )
            )
        except Exception:  # pragma: no cover - fallback for unexpected input
            cost_value = float(
                costs.ability_cost_from_name(
                    slug,
                    value,
                    unit_traits,
                    toughness=unit.toughness,
                    quality=unit.quality,
                    defense=unit.defense,
                    weapons=default_weapons,
                )
            )
        entries.append(
            {
                "slug": slug,
                "value": "" if value is None else str(value),
                "label": label,
                "description": description,
                "cost": cost_value,
                "is_default": is_default,
                "default_count": 1 if is_default else 0,
            }
        )
    return entries


def _passive_labels(unit: models.Unit) -> list[str]:
    return [
        entry["label"]
        for entry in _passive_entries(unit)
        if entry.get("label")
    ]


def _coerce_int(value: Any, default: int = 0) -> int:
    try:
        number = int(value)
    except (TypeError, ValueError):
        try:
            number = int(float(value))
        except (TypeError, ValueError):
            return default
    return number


def _loadout_counts(
    loadout: dict[str, Any] | None, section: str
) -> dict[str, int]:
    result: dict[str, int] = {}
    if not isinstance(loadout, dict):
        return result
    raw_section = loadout.get(section)
    if isinstance(raw_section, dict):
        items = raw_section.items()
    elif isinstance(raw_section, list):
        items = []
        for entry in raw_section:
            if not isinstance(entry, dict):
                continue
            if section == "passive":
                key = entry.get("slug") or entry.get("id")
            else:
                key = entry.get("id") or entry.get("ability_id")
            if key is None:
                continue
            items.append((key, entry.get("count")))
    else:
        return result
    for key, raw_value in items:
        if key is None:
            continue
        count = _coerce_int(raw_value, 0)
        if count < 0:
            count = 0
        result[str(key)] = count
    return result


def _loadout_passive_flags(loadout: dict[str, Any] | None) -> dict[str, int]:
    counts = _loadout_counts(loadout, "passive")
    return {key: 1 if value > 0 else 0 for key, value in counts.items()}


def _selected_passive_entries(
    roster_unit: models.RosterUnit,
    loadout: dict[str, Any] | None,
    passive_items: list[dict] | None,
    classification: dict[str, Any] | None = None,
) -> list[dict]:
    entries = passive_items if passive_items is not None else _passive_entries(roster_unit.unit)
    flags = _loadout_passive_flags(loadout)
    selected: list[dict] = []
    seen_slugs: set[str] = set()
    seen_identifiers: set[str] = set()
    for entry in entries:
        if not entry:
            continue
        slug = str(entry.get("slug") or "").strip()
        if not slug:
            continue
        identifier = costs.ability_identifier(slug)
        if _is_hidden_trait(slug):
            seen_slugs.add(slug)
            if identifier:
                seen_identifiers.add(identifier)
            continue
        default_flag = 1 if entry.get("is_default") or entry.get("default_count") else 0
        selected_flag = flags.get(slug, default_flag)
        if selected_flag <= 0:
            seen_slugs.add(slug)
            if identifier:
                seen_identifiers.add(identifier)
            continue
        item = dict(entry)
        item["selected"] = True
        item["count"] = 1
        selected.append(item)
        seen_slugs.add(slug)
        if identifier:
            seen_identifiers.add(identifier)
    for slug, flag in flags.items():
        slug_value = str(slug).strip()
        if not slug_value or flag <= 0:
            if slug_value:
                seen_slugs.add(slug_value)
                identifier = costs.ability_identifier(slug_value)
                if identifier:
                    seen_identifiers.add(identifier)
            continue
        identifier = costs.ability_identifier(slug_value)
        if _is_hidden_trait(slug_value):
            seen_slugs.add(slug_value)
            if identifier:
                seen_identifiers.add(identifier)
            continue
        if slug_value in seen_slugs or (identifier and identifier in seen_identifiers):
            continue
        selected.append(
            {
                "slug": slug_value,
                "label": slug_value,
                "description": "",
                "selected": True,
                "count": 1,
            }
        )
        seen_slugs.add(slug_value)
        if identifier:
            seen_identifiers.add(identifier)
    if isinstance(classification, dict):
        class_slug = str(classification.get("slug") or "").strip()
        if class_slug:
            identifier = costs.ability_identifier(class_slug)
            if _is_hidden_trait(class_slug):
                seen_slugs.add(class_slug)
                if identifier:
                    seen_identifiers.add(identifier)
                return selected
            if class_slug not in seen_slugs and (
                not identifier or identifier not in seen_identifiers
            ):
                label = classification.get("label") or class_slug
                entry = {
                    "slug": class_slug,
                    "label": label,
                    "description": "",
                    "selected": True,
                    "count": 1,
                }
                selected.append(entry)
                seen_slugs.add(class_slug)
                if identifier:
                    seen_identifiers.add(identifier)
    return selected


def _role_slug_map(unit: models.Unit | None) -> dict[str, str]:
    if unit is None:
        return {}
    mapping: dict[str, str] = {}
    flags = utils.parse_flags(getattr(unit, "flags", None))
    for raw_key in flags.keys():
        if raw_key is None:
            continue
        value = str(raw_key).strip()
        if not value:
            continue
        if value.endswith("?"):
            value = value[:-1].strip()
        identifier = costs.ability_identifier(value)
        if identifier in costs.ROLE_SLUGS and identifier not in mapping:
            mapping[identifier] = value
    return mapping


def _apply_classification_to_loadout(
    loadout: dict[str, Any] | None,
    classification: dict[str, Any] | None,
    *,
    role_slug_map: Mapping[str, str] | None = None,
) -> dict[str, Any] | None:
    if not isinstance(loadout, dict):
        return loadout

    passive_section = loadout.get("passive")
    if not isinstance(passive_section, dict):
        passive_section = {}
        loadout["passive"] = passive_section

    target_identifier: str | None = None
    target_key: str | None = None
    if isinstance(classification, dict):
        raw_slug = classification.get("slug")
        if isinstance(raw_slug, str):
            normalized = costs.ability_identifier(raw_slug)
            if normalized in costs.ROLE_SLUGS:
                target_identifier = normalized
                stripped = raw_slug.strip()
                target_key = stripped or normalized

    existing_map: dict[str, str] = {}
    for key in list(passive_section.keys()):
        identifier = costs.ability_identifier(key)
        if identifier not in costs.ROLE_SLUGS:
            continue
        if identifier not in existing_map:
            existing_map[identifier] = str(key)
        if not target_identifier or identifier != target_identifier:
            passive_section.pop(key, None)

    if target_identifier:
        preferred_map = dict(existing_map)
        if role_slug_map:
            for ident, slug in role_slug_map.items():
                if ident in costs.ROLE_SLUGS and ident not in preferred_map:
                    preferred_map[ident] = slug
        candidate = preferred_map.get(target_identifier)
        if candidate:
            target_key = candidate
        if target_key is None:
            target_key = target_identifier
        cleaned_key = str(target_key).strip()
        if cleaned_key.endswith("?"):
            cleaned_key = cleaned_key[:-1].strip()
        passive_section[cleaned_key or target_identifier] = 1

    return loadout


def _selected_ability_entries(
    loadout: dict[str, Any] | None,
    ability_items: list[dict] | None,
    section: str,
) -> list[dict]:
    entries = ability_items if ability_items is not None else []
    counts = _loadout_counts(loadout, section)
    name_map: dict[str, str] = {}
    if isinstance(loadout, dict):
        name_map = _extract_label_map(loadout.get(f"{section}_labels"))
    selected: list[dict] = []
    seen: set[str] = set()
    for entry in entries:
        if not entry or entry.get("ability_id") is None:
            continue
        ability_id = entry.get("ability_id")
        key = str(ability_id)
        default_count = _coerce_int(entry.get("default_count") or 0, 0)
        stored = counts.get(key, default_count)
        if stored <= 0:
            seen.add(key)
            continue
        item = dict(entry)
        item["count"] = stored

        custom_name = item.get("custom_name") or name_map.get(key)
        if isinstance(custom_name, str):
            normalized = custom_name.strip()
            if normalized:
                item["custom_name"] = normalized
            elif "custom_name" in item:
                item.pop("custom_name", None)

        selected.append(item)
        seen.add(key)
    for key, value in counts.items():
        if key in seen or value <= 0:
            continue
        fallback = {
            "ability_id": key,
            "label": str(key),
            "description": "",
            "count": value,
        }
        custom_name = name_map.get(str(key))
        if isinstance(custom_name, str):
            normalized = custom_name.strip()
            if normalized:
                fallback["custom_name"] = normalized

        selected.append(fallback)

    return selected


def _ability_label_with_count(entry: dict) -> str:
    base_label = entry.get("label") or entry.get("raw") or entry.get("slug") or ""
    custom = str(entry.get("custom_name") or "").strip()
    if custom:
        label = f"{custom} [{base_label}]" if base_label else custom
    else:
        label = base_label
    count = _coerce_int(entry.get("count"), 0)
    if count > 1:
        return f"{label} ×{count}"
    return label


def _ability_entries(unit: models.Unit, ability_type: str) -> list[dict]:
    entries: list[dict] = []
    payload = ability_registry.unit_ability_payload(unit, ability_type)
    payload_by_id: dict[int, list[dict]] = {}
    for item in payload:
        ability_id = item.get("ability_id")
        if ability_id is None:
            continue
        try:
            key = int(ability_id)
        except (TypeError, ValueError):  # pragma: no cover - defensive
            continue
        payload_by_id.setdefault(key, []).append(item)
    flags = utils.parse_flags(unit.flags)
    unit_traits = costs.flags_to_ability_list(flags)
    for link in getattr(unit, "abilities", []):
        ability = link.ability
        if not ability or ability.type != ability_type:
            continue
        params: dict[str, Any] = {}
        if link.params_json:
            try:
                params = json.loads(link.params_json)
            except json.JSONDecodeError:  # pragma: no cover - defensive
                params = {}
        value = params.get("value")
        value_str = str(value) if value is not None else None
        payload_entry: dict[str, Any] | None = None
        payload_candidates = payload_by_id.get(ability.id or -1) or []
        if value_str is not None:
            for candidate in payload_candidates:
                if str(candidate.get("value") or "") == value_str:
                    payload_entry = candidate
                    break
        if payload_entry is None and payload_candidates:
            payload_entry = payload_candidates[0]
        payload_entry = payload_entry or {}
        label = payload_entry.get("label") or ability.name or ""
        custom_name = payload_entry.get("custom_name")
        slug = payload_entry.get("slug") or ability_registry.ability_slug(ability) or ""
        raw_label = payload_entry.get("raw") or payload_entry.get("base_label") or label
        if isinstance(custom_name, str):
            custom_name = custom_name.strip() or None
        base_label = payload_entry.get("base_label") or label
        description = payload_entry.get("description") or ability.description or ""
        is_default = payload_entry.get("is_default")
        if is_default is None:
            is_default = False
            if "default" in params:
                is_default = bool(params.get("default"))
            elif "is_default" in params:
                is_default = bool(params.get("is_default"))
        cost_value = costs.ability_cost(
            link,
            unit_traits,
            toughness=unit.toughness,
        )
        entries.append(
            {
                "ability_id": ability.id,
                "label": base_label,
                "raw": raw_label,
                "slug": slug,
                "description": description,
                "cost": cost_value,
                "is_default": bool(is_default),
                "default_count": 1 if bool(is_default) else 0,
                "custom_name": custom_name,
            }
        )
    entries.sort(key=lambda entry: (not entry.get("is_default", False), entry.get("label", "").casefold()))
    return entries


def _base_cost_per_model(
    unit: models.Unit, classification: dict[str, Any] | None = None
) -> float:
    passive_state = costs.compute_passive_state(unit)
    base_traits = [
        trait
        for trait in passive_state.traits
        if costs.ability_identifier(trait) not in costs.ROLE_SLUGS
    ]
    slug: str | None = None
    if isinstance(classification, dict):
        raw_slug = classification.get("slug")
        if isinstance(raw_slug, str):
            normalized = raw_slug.strip().casefold()
            if normalized in costs.ROLE_SLUGS:
                slug = normalized
    if slug:
        base_traits.append(slug)
    base_value = costs.base_model_cost(
        unit.quality,
        unit.defense,
        unit.toughness,
        base_traits,
    )
    passive_cost = 0.0
    default_weapons = costs.unit_default_weapons(unit)
    for entry in passive_state.payload:
        slug_value = str(entry.get("slug") or "").strip()
        if not slug_value:
            continue
        if costs.ability_identifier(slug_value) in costs.ROLE_SLUGS:
            continue
        try:
            default_count = int(entry.get("default_count") or 0)
        except (TypeError, ValueError):
            default_count = 0
        if default_count <= 0:
            continue
        label = entry.get("label") or slug_value
        value = entry.get("value")
        passive_cost += costs.ability_cost_from_name(
            label or slug_value,
            value,
            base_traits,
            toughness=unit.toughness,
            quality=unit.quality,
            defense=unit.defense,
            weapons=default_weapons,
        )
    return round(base_value + passive_cost, 2)


def _default_loadout_payload(
    unit: models.Unit,
    weapon_options: list[dict] | None = None,
    active_items: list[dict] | None = None,
    aura_items: list[dict] | None = None,
    passive_items: list[dict] | None = None,
) -> dict[str, Any]:
    payload: dict[str, Any] = {
        "weapons": {},
        "active": {},
        "aura": {},
        "passive": {},
        "active_labels": {},
        "aura_labels": {},
    }
    options = weapon_options if weapon_options is not None else _unit_weapon_options(unit)
    for option in options:
        weapon_id = option.get("id")
        if weapon_id is None:
            continue
        try:
            default_count = int(option.get("default_count") or 0)
        except (TypeError, ValueError):
            default_count = 0
        payload["weapons"][str(weapon_id)] = max(default_count, 0)

    for ability_entry, key in (
        (active_items if active_items is not None else _ability_entries(unit, "active"), "active"),
        (aura_items if aura_items is not None else _ability_entries(unit, "aura"), "aura"),
    ):
        for item in ability_entry:
            ability_id = item.get("ability_id")
            if ability_id is None:
                continue
            try:
                default_count = int(item.get("default_count") or 0)
            except (TypeError, ValueError):
                default_count = 0
            payload[key][str(ability_id)] = max(default_count, 0)

    passive_entries = passive_items if passive_items is not None else _passive_entries(unit)
    for entry in passive_entries:
        slug = entry.get("slug")
        if not slug:
            continue
        payload["passive"][str(slug)] = 1 if entry.get("is_default") else 0

    return payload


def _extract_label_map(source: Any) -> dict[str, str]:
    result: dict[str, str] = {}
    if isinstance(source, dict):
        items = source.items()
    elif isinstance(source, list):
        items = []
        for entry in source:
            if not isinstance(entry, dict):
                continue
            entry_id = entry.get("id") or entry.get("ability_id")
            if entry_id is None:
                continue
            name_value = entry.get("name") or entry.get("label") or entry.get("value")
            items.append((entry_id, name_value))
    else:
        return result
    for raw_id, raw_value in items:
        if raw_id is None or raw_value is None:
            continue
        text_value = str(raw_value).strip()
        if not text_value:
            continue
        result[str(raw_id)] = text_value[:ABILITY_NAME_MAX_LENGTH]
    return result


def _parse_loadout_json(text: str | None) -> dict[str, Any]:
    base: dict[str, Any] = {
        "weapons": {},
        "active": {},
        "aura": {},
        "passive": {},
        "active_labels": {},
        "aura_labels": {},
    }
    mode: str | None = None
    if not text:
        return base
    try:
        data = json.loads(text)
    except json.JSONDecodeError:
        return base
    if isinstance(data, dict):
        mode_value = data.get("mode")
        if isinstance(mode_value, str):
            mode = mode_value
        items = data.items()
    else:
        return base
    for section, values in items:
        if section == "mode":
            continue
        if section in {"active_labels", "aura_labels"}:
            base[section] = _extract_label_map(values)
            continue
        if section not in {"weapons", "active", "aura", "passive"}:
            continue
        if isinstance(values, dict):
            iterable = values.items()
        elif isinstance(values, list):
            iterable = []
            for entry in values:
                if not isinstance(entry, dict):
                    continue
                if section == "passive":
                    entry_id = (
                        entry.get("slug")
                        or entry.get("id")
                        or entry.get("ability_id")
                        or entry.get("weapon_id")
                    )
                    if entry_id is None:
                        continue
                    raw_enabled = entry.get("enabled")
                    if raw_enabled is None:
                        raw_enabled = entry.get("count") or entry.get("per_model") or entry.get("value")

                    def _to_flag(value: Any) -> int:
                        if isinstance(value, bool):
                            return 1 if value else 0
                        if isinstance(value, (int, float)):
                            return 1 if value > 0 else 0
                        if value is None:
                            return 0
                        text = str(value).strip().lower()
                        if text in {"", "0", "false", "no", "nie"}:
                            return 0
                        return 1

                    iterable.append((entry_id, _to_flag(raw_enabled)))
                else:
                    entry_id = entry.get("id") or entry.get("weapon_id") or entry.get("ability_id")
                    if entry_id is None:
                        continue
                    iterable.append((entry_id, entry.get("per_model") or entry.get("count") or 0))
        else:
            continue
        section_payload: dict[str, int] = {}
        for raw_id, raw_count in iterable:
            key = str(raw_id)
            try:
                count_value = int(raw_count)
            except (TypeError, ValueError):
                try:
                    count_value = int(float(raw_count))
                except (TypeError, ValueError):
                    count_value = 0
            if count_value < 0:
                count_value = 0
            section_payload[key] = count_value
        base[section] = section_payload
    if mode:
        base["mode"] = mode
    return base


def _sanitize_loadout(
    unit: models.Unit,
    model_count: int,
    payload: dict[str, Any] | None,
    *,
    weapon_options: list[dict] | None = None,
    active_items: list[dict] | None = None,
    aura_items: list[dict] | None = None,
    passive_items: list[dict] | None = None,
) -> dict[str, Any]:
    defaults = _default_loadout_payload(
        unit,
        weapon_options=weapon_options,
        active_items=active_items,
        aura_items=aura_items,
        passive_items=passive_items,
    )
    mode_value: str | None = None
    if isinstance(payload, dict):
        raw_mode = payload.get("mode")
        if isinstance(raw_mode, str):
            mode_value = raw_mode
    if not payload:
        return defaults
    safe_payload = {
        "weapons": payload.get("weapons") or {},
        "active": payload.get("active") or {},
        "aura": payload.get("aura") or {},
        "passive": payload.get("passive") or {},
        "active_labels": payload.get("active_labels") or {},
        "aura_labels": payload.get("aura_labels") or {},
    }

    max_count = max(int(model_count), 0)

    def _normalize_section(section: str) -> dict[str, Any]:
        source = safe_payload.get(section, {})
        if isinstance(source, dict):
            return {str(key): value for key, value in source.items() if key is not None}
        if isinstance(source, list):
            normalized: dict[str, Any] = {}
            for entry in source:
                if not isinstance(entry, dict):
                    continue
                if section == "passive":
                    entry_id = (
                        entry.get("slug")
                        or entry.get("id")
                        or entry.get("ability_id")
                        or entry.get("weapon_id")
                    )
                    raw_value = entry.get("enabled")
                    if raw_value is None:
                        raw_value = (
                            entry.get("count")
                            or entry.get("per_model")
                            or entry.get("value")
                        )
                else:
                    entry_id = entry.get("id") or entry.get("weapon_id") or entry.get("ability_id")
                    raw_value = entry.get("per_model") or entry.get("count") or entry.get("value")
                if entry_id is None:
                    continue
                normalized[str(entry_id)] = raw_value
            return normalized
        return {}

    def _merge(section: str, clamp: int | None = None) -> None:
        defaults_section = defaults.get(section, {})
        if not isinstance(defaults_section, dict):
            defaults_section = {}
            defaults[section] = defaults_section
        incoming_map = _normalize_section(section)
        keys = set(defaults_section.keys()) | set(incoming_map.keys())
        for key in keys:
            raw_value = incoming_map.get(key, defaults_section.get(key, 0))
            try:
                value = int(raw_value)
            except (TypeError, ValueError):
                try:
                    value = int(float(raw_value))
                except (TypeError, ValueError):
                    value = defaults_section[key]
            if value < 0:
                value = 0
            if section == "weapons":
                defaults_section[key] = value
            else:
                if clamp is None:
                    defaults_section[key] = min(value, max_count)
                elif clamp == 1:
                    defaults_section[key] = 1 if value > 0 else 0
                else:
                    defaults_section[key] = min(value, clamp)

    _merge("weapons")
    _merge("active")
    _merge("aura")
    _merge("passive", clamp=1)

    defaults["active_labels"] = _extract_label_map(safe_payload.get("active_labels"))
    defaults["aura_labels"] = _extract_label_map(safe_payload.get("aura_labels"))

    if mode_value:
        defaults["mode"] = mode_value
    return defaults


def _roster_unit_loadout(
    roster_unit: models.RosterUnit,
    *,
    weapon_options: list[dict] | None = None,
    active_items: list[dict] | None = None,
    aura_items: list[dict] | None = None,
    passive_items: list[dict] | None = None,
) -> dict[str, Any]:
    raw_payload = _parse_loadout_json(roster_unit.extra_weapons_json)
    loadout = _sanitize_loadout(
        roster_unit.unit,
        roster_unit.count,
        raw_payload,
        weapon_options=weapon_options,
        active_items=active_items,
        aura_items=aura_items,
        passive_items=passive_items,
    )

    # Backwards compatibility for legacy rosters using selected_weapon_id.
    if (
        not roster_unit.extra_weapons_json
        and roster_unit.selected_weapon_id
        and str(roster_unit.selected_weapon_id) not in loadout["weapons"]
    ):
        loadout["weapons"][str(roster_unit.selected_weapon_id)] = 1

    return loadout


def _loadout_display_summary(
    roster_unit: models.RosterUnit,
    loadout: dict[str, dict[str, int]],
    weapon_options: list[dict],
) -> str:
    summary: list[str] = []
    mode = loadout.get("mode") if isinstance(loadout, dict) else None
    option_by_id = {str(option.get("id")): option for option in weapon_options if option.get("id") is not None}
    for weapon_id, stored_count in loadout.get("weapons", {}).items():
        option = option_by_id.get(weapon_id)
        if not option:
            continue
        try:
            parsed_count = int(stored_count)
        except (TypeError, ValueError):
            try:
                parsed_count = int(float(stored_count))
            except (TypeError, ValueError):
                parsed_count = 0
        if parsed_count < 0:
            parsed_count = 0
        if mode == "total":
            total_count = parsed_count
        else:
            total_count = parsed_count * max(int(roster_unit.count), 0)
        if total_count <= 0:
            continue
        name = option.get("name") or "Broń"
        summary.append(f"{name} x{total_count}")
    return ", ".join(summary)


def _classification_from_totals(
    warrior: float,
    shooter: float,
    available_slugs: set[str] | None = None,
) -> dict[str, Any] | None:
    warrior = max(float(warrior or 0.0), 0.0)
    shooter = max(float(shooter or 0.0), 0.0)
    if warrior <= 0 and shooter <= 0:
        return None

    pool = {slug for slug in available_slugs or set() if slug in {"wojownik", "strzelec"}}
    preferred: str | None = None
    if warrior > shooter:
        preferred = "wojownik"
    elif shooter > warrior:
        preferred = "strzelec"
<<<<<<< HEAD
    else:
        preferred = None
=======
    elif not pool:
        # Without any explicit role traits on the unit we can't resolve a tie
        # between the two role totals in a deterministic way.
        return None
>>>>>>> 6ab57554

    slug: str | None = None
    if pool:
        if preferred and preferred in pool:
            slug = preferred
        elif len(pool) == 1:
            slug = next(iter(pool))
        elif preferred and preferred not in pool:
            slug = next(iter(pool - {preferred}), None)
        elif preferred is None:
          
            slug = (
                "wojownik"
                if "wojownik" in pool
                else ("strzelec" if "strzelec" in pool else next(iter(pool), None))
            )
    else:
        slug = preferred

    if slug is None and pool:
        if "strzelec" in pool:
            slug = "strzelec"
        elif "wojownik" in pool:
            slug = "wojownik"
        else:
            slug = next(iter(pool), None)

    if not slug:
        return None

    selected_label = "Wojownik" if slug == "wojownik" else "Strzelec"
    warrior_points = round(warrior, 2)
    shooter_points = round(shooter, 2)
    display = f"Wojownik {warrior_points} pkt / Strzelec {shooter_points} pkt"
    return {
        "slug": slug,
        "label": selected_label,
        "warrior_cost": warrior_points,
        "shooter_cost": shooter_points,
        "display": display,
    }


def _roster_unit_classification(
    roster_unit: models.RosterUnit,
    loadout: dict[str, dict[str, int]] | None,
) -> dict[str, Any] | None:
    totals = costs.roster_unit_role_totals(roster_unit, loadout)
    warrior_total = totals.get("wojownik", 0.0)
    shooter_total = totals.get("strzelec", 0.0)
    available_slugs: set[str] = set()
    unit = getattr(roster_unit, "unit", None)
    if unit is not None:
        flags = utils.parse_flags(getattr(unit, "flags", None))
        traits = costs.flags_to_ability_list(flags)
        available_slugs = {
            costs.ability_identifier(trait) for trait in traits
        }
    return _classification_from_totals(warrior_total, shooter_total, available_slugs)


def _loadout_weapon_details(
    roster_unit: models.RosterUnit,
    loadout: dict[str, dict[str, int]],
    weapon_options: list[dict],
) -> list[dict[str, Any]]:
    details: list[dict[str, Any]] = []
    mode = loadout.get("mode") if isinstance(loadout, dict) else None
    option_by_id = {
        str(option.get("id")): option
        for option in weapon_options
        if option.get("id") is not None
    }
    weapons_section = loadout.get("weapons") if isinstance(loadout, dict) else {}
    items = weapons_section.items() if isinstance(weapons_section, dict) else []
    for weapon_id, stored_count in items:
        option = option_by_id.get(str(weapon_id))
        if not option:
            continue
        try:
            parsed_count = int(stored_count)
        except (TypeError, ValueError):
            try:
                parsed_count = int(float(stored_count))
            except (TypeError, ValueError):
                parsed_count = 0
        if parsed_count < 0:
            parsed_count = 0
        if mode == "total":
            total_count = parsed_count
        else:
            total_count = parsed_count * max(int(roster_unit.count), 0)
        if total_count <= 0:
            continue
        details.append(
            {
                "name": option.get("name") or "Broń",
                "count": total_count,
                "range": option.get("range"),
                "attacks": option.get("attacks"),
                "ap": option.get("ap"),
                "traits": option.get("traits"),
            }
        )
    if not details:
        weapon = roster_unit.selected_weapon or roster_unit.unit.default_weapon
        if weapon:
            details.append(
                {
                    "name": weapon.effective_name or weapon.name or "Broń",
                    "count": max(int(roster_unit.count), 0),
                    "range": weapon.effective_range or weapon.range or "-",
                    "attacks": getattr(weapon, "display_attacks", None)
                    or weapon.effective_attacks,
                    "ap": weapon.effective_ap,
                    "traits": weapon.effective_tags or weapon.tags or "",
                }
            )
    return details


def _roster_unit_export_data(
    roster_unit: models.RosterUnit,
) -> dict[str, Any]:
    unit = roster_unit.unit
    if unit is None:  # pragma: no cover - defensive fallback
        total_value = float(roster_unit.cached_cost or 0.0)
        rounded_total = utils.round_points(total_value)
        return {
            "instance": roster_unit,
            "unit": None,
            "unit_name": "Jednostka",
            "custom_name": (roster_unit.custom_name or "").strip() or None,
            "count": roster_unit.count,
            "quality": "-",
            "defense": "-",
            "toughness": "-",
            "passive_labels": [],
            "active_labels": [],
            "aura_labels": [],
            "weapon_details": [],
            "weapon_summary": "",
            "default_summary": "",
            "total_cost": total_value,
            "rounded_total_cost": rounded_total,
        }

    weapon_options = _unit_weapon_options(unit)
    passive_items = _passive_entries(unit)
    active_items = _ability_entries(unit, "active")
    aura_items = _ability_entries(unit, "aura")
    loadout = _roster_unit_loadout(
        roster_unit,
        weapon_options=weapon_options,
        active_items=active_items,
        aura_items=aura_items,
        passive_items=passive_items,
    )
    classification = _roster_unit_classification(roster_unit, loadout)
    weapon_details = _loadout_weapon_details(roster_unit, loadout, weapon_options)
    weapon_summary = _loadout_display_summary(roster_unit, loadout, weapon_options)
    if not weapon_summary:
        weapon_summary = _default_loadout_summary(unit)
    selected_passives = _selected_passive_entries(
        roster_unit, loadout, passive_items, classification
    )
    selected_actives = _selected_ability_entries(loadout, active_items, "active")
    selected_auras = _selected_ability_entries(loadout, aura_items, "aura")
    passive_labels = [
        entry.get("label") or entry.get("raw") or entry.get("slug") or ""
        for entry in selected_passives
        if entry
    ]
    active_labels = [
        _ability_label_with_count(entry)
        for entry in selected_actives
        if entry
    ]
    aura_labels = [
        _ability_label_with_count(entry)
        for entry in selected_auras
        if entry
    ]
    total_value = float(roster_unit.cached_cost or costs.roster_unit_cost(roster_unit))
    rounded_total = utils.round_points(total_value)

    active_slugs: list[str] = []
    for entry in selected_actives:
        slug_value = entry.get("slug") if isinstance(entry, dict) else None
        identifier = costs.ability_identifier(slug_value) if slug_value else None
        if identifier:
            active_slugs.append(identifier)

    return {
        "instance": roster_unit,
        "unit": unit,
        "unit_name": unit.name,
        "custom_name": (roster_unit.custom_name or "").strip() or None,
        "count": roster_unit.count,
        "quality": unit.quality,
        "defense": unit.defense,
        "toughness": unit.toughness,
        "passive_labels": [label for label in passive_labels if label],
        "active_labels": [label for label in active_labels if label],
        "aura_labels": [label for label in aura_labels if label],
        "weapon_details": weapon_details,
        "weapon_summary": weapon_summary,
        "default_summary": _default_loadout_summary(unit),
        "total_cost": total_value,
        "rounded_total_cost": rounded_total,
        "classification": classification,
        "active_slugs": active_slugs,
    }


def _selected_passive_labels(
    roster_unit: models.RosterUnit,
    loadout: dict[str, dict[str, int]],
    passive_items: list[dict],
    classification: dict[str, Any] | None = None,
) -> list[str]:
    selected_entries = _selected_passive_entries(
        roster_unit, loadout, passive_items, classification
    )
    return [
        entry.get("label") or entry.get("raw") or entry.get("slug") or ""
        for entry in selected_entries
        if entry
    ]<|MERGE_RESOLUTION|>--- conflicted
+++ resolved
@@ -1414,15 +1414,10 @@
         preferred = "wojownik"
     elif shooter > warrior:
         preferred = "strzelec"
-<<<<<<< HEAD
-    else:
-        preferred = None
-=======
     elif not pool:
         # Without any explicit role traits on the unit we can't resolve a tie
         # between the two role totals in a deterministic way.
         return None
->>>>>>> 6ab57554
 
     slug: str | None = None
     if pool:
