import logging
from datetime import datetime
from pathlib import Path
from typing import Generator

from sqlalchemy import create_engine, text
from sqlalchemy.orm import DeclarativeBase, sessionmaker

from .config import DB_URL
from .services import costs

logger = logging.getLogger(__name__)

connect_args = {"check_same_thread": False} if DB_URL.startswith("sqlite") else {}
engine = create_engine(DB_URL, connect_args=connect_args, future=True)
SessionLocal = sessionmaker(bind=engine, autoflush=False, autocommit=False, future=True)


class Base(DeclarativeBase):
    pass


def get_db() -> Generator:
    db = SessionLocal()
    try:
        yield db
    finally:
        db.close()


def _ensure_default_armory(connection) -> int:
    result = connection.execute(
        text(
            "SELECT id FROM armories WHERE owner_id IS NULL ORDER BY id LIMIT 1"
        )
    ).scalar_one_or_none()
    if result is not None:
        return result

    now = datetime.utcnow()
    connection.execute(
        text(
            """
            INSERT INTO armories (name, owner_id, parent_id, created_at, updated_at)
            VALUES (:name, NULL, NULL, :created_at, :updated_at)
            """
        ),
        {
            "name": "Domyślna zbrojownia",
            "created_at": now,
            "updated_at": now,
        },
    )
    return connection.execute(
        text(
            "SELECT id FROM armories WHERE owner_id IS NULL ORDER BY id LIMIT 1"
        )
    ).scalar_one()


def _rebuild_weapons_table(connection, default_armory_id: int) -> None:
    from . import models

    logger.info("Migrating weapons table to support armories and inheritance")
    connection.execute(text("PRAGMA foreign_keys=OFF"))
    try:
        connection.execute(text("DROP TABLE IF EXISTS weapons_old"))
        connection.execute(text("ALTER TABLE weapons RENAME TO weapons_old"))
        models.Weapon.__table__.create(connection)
        connection.execute(
            text(
                """
                INSERT INTO weapons (
                    id, name, range, attacks, ap, tags, notes, cached_cost,
                    owner_id, parent_id, armory_id, army_id, created_at, updated_at
                )
                SELECT
                    id, name, range, attacks, ap, tags, notes, cached_cost,
                    owner_id, parent_id, :armory_id, army_id, created_at, updated_at
                FROM weapons_old
                """
            ),
            {"armory_id": default_armory_id},
        )
        connection.execute(text("DROP TABLE weapons_old"))
    finally:
        connection.execute(text("PRAGMA foreign_keys=ON"))


def _rebuild_armies_table(connection, default_armory_id: int) -> None:
    from . import models

    logger.info("Migrating armies table to link armories")
    connection.execute(text("PRAGMA foreign_keys=OFF"))
    try:
        connection.execute(text("DROP TABLE IF EXISTS armies_old"))
        connection.execute(text("ALTER TABLE armies RENAME TO armies_old"))
        models.Army.__table__.create(connection)
        connection.execute(
            text(
                """
                INSERT INTO armies (
                    id, name, parent_id, owner_id, ruleset_id, armory_id, created_at, updated_at
                )
                SELECT
                    id, name, parent_id, owner_id, ruleset_id, :armory_id, created_at, updated_at
                FROM armies_old
                """
            ),
            {"armory_id": default_armory_id},
        )
        connection.execute(text("DROP TABLE armies_old"))
    finally:
        connection.execute(text("PRAGMA foreign_keys=ON"))


<<<<<<< HEAD
def _rebuild_unit_weapons_table(connection) -> None:
    from . import models

    logger.info("Migrating unit_weapons table to include default counts")
    connection.execute(text("PRAGMA foreign_keys=OFF"))
    try:
        connection.execute(text("DROP TABLE IF EXISTS unit_weapons_old"))
        connection.execute(text("ALTER TABLE unit_weapons RENAME TO unit_weapons_old"))
        models.UnitWeapon.__table__.create(connection)
        connection.execute(
            text(
                """
                INSERT INTO unit_weapons (
                    id, unit_id, weapon_id, is_default, default_count, created_at, updated_at
                )
                SELECT id, unit_id, weapon_id, is_default, 1, created_at, updated_at
                FROM unit_weapons_old
                """
            )
        )
        connection.execute(text("DROP TABLE unit_weapons_old"))
    finally:
        connection.execute(text("PRAGMA foreign_keys=ON"))


=======
>>>>>>> 4f24f91e
def _migrate_schema() -> None:
    from sqlalchemy import inspect

    if not DB_URL.startswith("sqlite"):
        return

    with engine.begin() as connection:
        inspector = inspect(connection)
        table_names = set(inspector.get_table_names())
        if "armories" not in table_names:
            return

        default_armory_id = _ensure_default_armory(connection)

        if "weapons" in table_names:
            columns = inspector.get_columns("weapons")
            column_names = {column["name"] for column in columns}
            requires_armory_column = "armory_id" not in column_names
            inheritance_columns = {"name", "range", "attacks", "ap"}
            requires_nullable_update = any(
                column["name"] in inheritance_columns and not column["nullable"]
                for column in columns
            )
            if requires_armory_column or requires_nullable_update:
                _rebuild_weapons_table(connection, default_armory_id)

        if "armies" in table_names:
            columns = inspector.get_columns("armies")
            if "armory_id" not in {column["name"] for column in columns}:
                _rebuild_armies_table(connection, default_armory_id)

<<<<<<< HEAD
        if "unit_weapons" in table_names:
            columns = inspector.get_columns("unit_weapons")
            if "default_count" not in {column["name"] for column in columns}:
                _rebuild_unit_weapons_table(connection)

=======
>>>>>>> 4f24f91e

def init_db() -> None:
    from sqlalchemy import select, update

    from . import models
    from .security import hash_password

    db_path = Path(DB_URL.split("///")[-1]) if DB_URL.startswith("sqlite") else None
    first_start = db_path is not None and not db_path.exists()

    Base.metadata.create_all(bind=engine)
    _migrate_schema()

    with SessionLocal() as session:
        admin = session.execute(select(models.User).where(models.User.username == "admin")).scalar_one_or_none()
        if admin is None:
            admin = models.User(
                username="admin",
                password_hash=hash_password("admin"),
                is_admin=True,
            )
            session.add(admin)
            logger.warning("Default admin user created with username 'admin' and password 'admin'. Please change it.")

        ruleset = session.execute(select(models.RuleSet).where(models.RuleSet.name == "Default")).scalar_one_or_none()
        if ruleset is None:
            ruleset = models.RuleSet(name="Default")
            session.add(ruleset)

        session.flush()

        default_armory = (
            session.execute(
                select(models.Armory)
                .where(models.Armory.owner_id.is_(None))
                .order_by(models.Armory.id)
            )
            .scalars()
            .first()
        )
        if default_armory is None:
            default_armory = models.Armory(name="Domyślna zbrojownia", owner_id=None)
            session.add(default_armory)
            session.flush()

<<<<<<< HEAD
        ability_registry.sync_definitions(session)

=======
>>>>>>> 4f24f91e
        if not session.execute(select(models.Weapon)).first():
            weapon_specs = [
                {"name": "Lekka broń ręczna", "range": "", "attacks": 1, "ap": -1, "tags": ""},
                {"name": "Broń ręczna", "range": "", "attacks": 1, "ap": 0, "tags": ""},
                {"name": "Piłomiecz", "range": "", "attacks": 2, "ap": 0, "tags": ""},
                {"name": "Eviscertaor", "range": "", "attacks": 3, "ap": 0, "tags": "Impet"},
                {"name": "Miecz energetyczny", "range": "", "attacks": 2, "ap": 2, "tags": ""},
                {"name": "Rękawica energetyczna", "range": "", "attacks": 1, "ap": 2, "tags": "Deadly 3"},
                {
                    "name": "Piłorękawica",
                    "range": "",
                    "attacks": 1,
                    "ap": 3,
                    "tags": "Deadly 3, Rozrywająca",
                },
                {"name": "Ogryn-pałka", "range": "", "attacks": 3, "ap": 1, "tags": ""},
                {"name": "Młot energetyczny", "range": "", "attacks": 1, "ap": 1, "tags": "Rozprysk 3"},
                {"name": "Włócznia", "range": "", "attacks": 1, "ap": 0, "tags": "Impet"},
                {"name": "Laspistol", "range": "12", "attacks": 1, "ap": 0, "tags": "Szturmowy"},
                {"name": "Lasgun", "range": "24", "attacks": 1, "ap": 0, "tags": ""},
                {"name": "Hellgun", "range": "24", "attacks": 1, "ap": 1, "tags": ""},
                {"name": "Vollyegun", "range": "18", "attacks": 3, "ap": 1, "tags": ""},
                {"name": "Lascanon", "range": "30", "attacks": 1, "ap": 2, "tags": "Deadly 3"},
                {"name": "Multilaser", "range": "24", "attacks": 3, "ap": 1, "tags": ""},
                {"name": "Meltagun", "range": "12", "attacks": 1, "ap": 3, "tags": "Deadly 3"},
                {
                    "name": "Bolt pistol",
                    "range": "12",
                    "attacks": 2,
                    "ap": 1,
                    "tags": "Szturmowy, Bez regeneracji, Rozrywający",
                },
                {
                    "name": "Lekki bolter",
                    "range": "18",
                    "attacks": 2,
                    "ap": 1,
                    "tags": "Bez regeneracji, Rozrywający",
                },
                {
                    "name": "Bolter",
                    "range": "24",
                    "attacks": 2,
                    "ap": 1,
                    "tags": "Bez regeneracji, Rozrywający",
                },
                {
                    "name": "Ciężki bolter",
                    "range": "30",
                    "attacks": 4,
                    "ap": 1,
                    "tags": "Bez regeneracji, Rozrywający",
                },
                {
                    "name": "Storm bolter",
                    "range": "18",
                    "attacks": 3,
                    "ap": 1,
                    "tags": "Szturmowy, Bez regeneracji, Rozrywający",
                },
                {
                    "name": "Pistolet plazmowy",
                    "range": "12",
                    "attacks": 1,
                    "ap": 3,
                    "tags": "Szturmowy, Overcharge",
                },
                {
                    "name": "Lekki karabin plazmowy",
                    "range": "18",
                    "attacks": 1,
                    "ap": 3,
                    "tags": "Overcharge",
                },
                {
                    "name": "Karbin plazmowy",
                    "range": "24",
                    "attacks": 1,
                    "ap": 3,
                    "tags": "Overcharge",
                },
                {
                    "name": "Działo plazmowe",
                    "range": "30",
                    "attacks": 1,
                    "ap": 3,
                    "tags": "Overcharge, Rozprysk 3",
                },
                {"name": "Lekki granatnik", "range": "18", "attacks": 1, "ap": -1, "tags": "Rozprysk 3"},
                {"name": "Granatnik", "range": "24", "attacks": 1, "ap": -1, "tags": "Rozprysk 3"},
                {
                    "name": "Moździerz",
                    "range": "30",
                    "attacks": 1,
                    "ap": 0,
                    "tags": "Rozprysk 3, Indirect, Ciężki",
                },
                {
                    "name": "Ręczny miotacz ognia",
                    "range": "",
                    "attacks": 1,
                    "ap": -1,
                    "tags": "Rozprysk 3, Reliable, No cover, No regen",
                },
                {
                    "name": "Lekki miotacz ognia",
                    "range": "12",
                    "attacks": 1,
                    "ap": -1,
                    "tags": "Rozprysk 3, Reliable, No cover, No regen",
                },
                {
                    "name": "Miotacz ognia",
                    "range": "12",
                    "attacks": 1,
                    "ap": 0,
                    "tags": "Rozprysk 3, Reliable, No cover, No regen",
                },
                {
                    "name": "Ciężki miotacz ognia",
                    "range": "12",
                    "attacks": 1,
                    "ap": 1,
                    "tags": "Rozprysk 3, Reliable, No cover, No regen",
                },
                {"name": "Strzelba", "range": "12", "attacks": 2, "ap": -1, "tags": "Szturmowa"},
                {"name": "Snajperka", "range": "30", "attacks": 1, "ap": 1, "tags": "Precyzyjna, Niezawodna"},
                {"name": "Taranowanie", "range": "", "attacks": 1, "ap": -1, "tags": "Impet"},
            ]

            weapons: list[models.Weapon] = []
            for spec in weapon_specs:
                weapon = models.Weapon(
                    name=spec["name"],
                    range=spec["range"],
                    attacks=spec["attacks"],
                    ap=spec["ap"],
                    tags=spec.get("tags") or None,
                    owner_id=default_armory.owner_id,
                    armory=default_armory,
                )
                weapon.cached_cost = costs.weapon_cost(weapon)
                weapons.append(weapon)

            session.add_all(weapons)

        session.execute(
            update(models.Weapon)
            .where(models.Weapon.armory_id.is_(None))
            .values(armory_id=default_armory.id)
        )
        session.execute(
            update(models.Army)
            .where(models.Army.armory_id.is_(None))
            .values(armory_id=default_armory.id)
        )

        session.flush()

        if not session.execute(select(models.Army)).first():
            army = models.Army(
                name="Siewcy Zagłady",
                ruleset=ruleset,
                owner_id=None,
                armory=default_armory,
            )
            session.add(army)
            session.flush()

            rifle = session.execute(select(models.Weapon).where(models.Weapon.name == "Lasgun")).scalar_one()
            sword = session.execute(select(models.Weapon).where(models.Weapon.name == "Miecz energetyczny")).scalar_one()

            unit1 = models.Unit(
                name="Piechur OPR",
                quality=4,
                defense=4,
                toughness=3,
                default_weapon=rifle,
                army=army,
                owner_id=None,
            )
            unit2 = models.Unit(
                name="Szermierz OPR",
                quality=3,
                defense=3,
                toughness=3,
                default_weapon=sword,
                army=army,
                owner_id=None,
            )
            unit1.weapon_links = [models.UnitWeapon(weapon=rifle)]
            unit2.weapon_links = [models.UnitWeapon(weapon=sword)]
            session.add_all([unit1, unit2])

        session.commit()

    if first_start:
        logger.info("Database initialized with sample data at %s", DB_URL)<|MERGE_RESOLUTION|>--- conflicted
+++ resolved
@@ -114,7 +114,6 @@
         connection.execute(text("PRAGMA foreign_keys=ON"))
 
 
-<<<<<<< HEAD
 def _rebuild_unit_weapons_table(connection) -> None:
     from . import models
 
@@ -138,10 +137,6 @@
         connection.execute(text("DROP TABLE unit_weapons_old"))
     finally:
         connection.execute(text("PRAGMA foreign_keys=ON"))
-
-
-=======
->>>>>>> 4f24f91e
 def _migrate_schema() -> None:
     from sqlalchemy import inspect
 
@@ -173,14 +168,12 @@
             if "armory_id" not in {column["name"] for column in columns}:
                 _rebuild_armies_table(connection, default_armory_id)
 
-<<<<<<< HEAD
         if "unit_weapons" in table_names:
             columns = inspector.get_columns("unit_weapons")
             if "default_count" not in {column["name"] for column in columns}:
                 _rebuild_unit_weapons_table(connection)
 
-=======
->>>>>>> 4f24f91e
+
 
 def init_db() -> None:
     from sqlalchemy import select, update
@@ -226,11 +219,9 @@
             session.add(default_armory)
             session.flush()
 
-<<<<<<< HEAD
+
         ability_registry.sync_definitions(session)
-
-=======
->>>>>>> 4f24f91e
+        
         if not session.execute(select(models.Weapon)).first():
             weapon_specs = [
                 {"name": "Lekka broń ręczna", "range": "", "attacks": 1, "ap": -1, "tags": ""},
