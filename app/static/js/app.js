--- conflicted
+++ resolved
@@ -3376,7 +3376,6 @@
       }
     }
 
-<<<<<<< HEAD
     const htmlDecoder = document.createElement('textarea');
 
     function parseChoiceDataset(option) {
@@ -3410,8 +3409,6 @@
       }
     }
 
-=======
->>>>>>> 3a60a672
     function handleAbilityChange() {
       if (!abilitySelect) {
         return;
@@ -3430,16 +3427,12 @@
       if (valueLabelEl) {
         valueLabelEl.textContent = labelText ? `Wartość (${labelText})` : 'Wartość';
       }
-<<<<<<< HEAD
-      const choices = parseChoiceDataset(option);
-=======
       let choices = [];
       try {
         choices = option.dataset.valueChoices ? JSON.parse(option.dataset.valueChoices) : [];
       } catch (err) {
         choices = [];
       }
->>>>>>> 3a60a672
       if (Array.isArray(choices) && choices.length > 0) {
         showValueSelect(labelText, choices);
       } else {
