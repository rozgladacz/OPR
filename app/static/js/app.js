--- conflicted
+++ resolved
@@ -3263,7 +3263,6 @@
   };
   let currentSaveStatus = 'idle';
   const customPlaceholder = customLabel ? customLabel.dataset.placeholder || '' : '';
-<<<<<<< HEAD
   const rosterDatasetCache = new WeakMap();
   const UNIT_DATASET_KEYS = [
     'weapon_options',
@@ -3304,8 +3303,6 @@
     }
   })();
 
-=======
->>>>>>> 70b453d2
   function setSaveStatus(status) {
     currentSaveStatus = status;
     if (!saveStateEl) {
