const abilityDefinitionsCache = new Map();
const ARMY_RULE_OFF_PREFIX = '__army_off__';

function initAbilityPicker(root) {
  const definitionsData = root.dataset.definitions || '';
  let definitions;
  if (abilityDefinitionsCache.has(definitionsData)) {
    definitions = abilityDefinitionsCache.get(definitionsData);
  } else {
    definitions = definitionsData ? JSON.parse(definitionsData) : [];
    abilityDefinitionsCache.set(definitionsData, definitions);
  }
  const definitionMap = new Map(definitions.map((item) => [item.slug, item]));
  const targetId = root.dataset.targetInput;
  const hiddenInput = targetId ? document.getElementById(targetId) : root.querySelector('input[type="hidden"]');
  const selectEl = root.querySelector('.ability-picker-select');
  const valueContainer = root.querySelector('.ability-picker-value');
  const valueInput = root.querySelector('.ability-picker-value-input');
  const valueSelect = root.querySelector('.ability-picker-value-select');
  const addButton = root.querySelector('.ability-picker-add');
  const listEl = root.querySelector('.ability-picker-list');
  const allowDefaultToggle = root.dataset.defaultToggle === 'true';
  const defaultInitial = root.dataset.defaultInitial === 'true';
  const allowMandatoryToggle = root.dataset.mandatoryToggle === 'true';
  const mandatoryInitial = root.dataset.mandatoryInitial === 'true';
  const allowCustomName = root.dataset.allowCustomName === 'true';
  const hideOwnedAbilities = root.dataset.hideOwnedAbilities === 'true';
  let isUpdatingSelectOptions = false;
  let items = [];

  function getDefinition(slug) {
    if (!slug) {
      return null;
    }
    return definitionMap.get(slug) || null;
  }

  function formatLabel(definition, value, choiceLabel) {
    const displayValue = (choiceLabel || value || '').toString().trim();
    if (!definition) {
      return displayValue;
    }
    if (definition.slug === 'aura') {
      if (choiceLabel) {
        return choiceLabel;
      }
      if (value) {
        const [abilityRef, rangeRefRaw] = String(value).split('|', 2);
        const rangeRef = (rangeRefRaw || '').trim().replace(/["”]/g, '');
        const isLongRange = rangeRef === '12';
        const prefix = isLongRange ? `${definition.name}(12")` : definition.name;
        const abilityLabel = (abilityRef || '').trim();
        return abilityLabel ? `${prefix}: ${abilityLabel}` : prefix;
      }
      return definition.display_name || definition.name;
    }
    if (definition.slug === 'rozkaz') {
      const valueLabel = displayValue || value || '';
      return valueLabel
        ? `${definition.name}: ${valueLabel}`
        : definition.display_name || definition.name;
    }
    if (definition.requires_value) {
      return displayValue ? `${definition.name}(${displayValue})` : definition.display_name;
    }
    return definition.name;
  }

  function descriptionFor(item) {
    if (item.description) {
      return item.description;
    }
    const definition = getDefinition(item.slug);
    return definition ? definition.description : '';
  }

  function normalizeEntry(entry) {
    const slug = entry.slug || '';
    const definition = getDefinition(slug);
    const rawValue = entry.value !== undefined && entry.value !== null ? String(entry.value) : '';
    const rawLabel = entry.raw !== undefined && entry.raw !== null ? String(entry.raw) : '';
    const label = entry.label || formatLabel(definition, rawValue, rawLabel);
    const abilityId = entry.ability_id ?? (definition && Object.prototype.hasOwnProperty.call(definition, 'ability_id') ? definition.ability_id : null);
    let isDefault = allowDefaultToggle ? Boolean(entry.is_default ?? defaultInitial) : false;
    const isMandatory = allowMandatoryToggle
      ? Boolean(entry.is_mandatory ?? mandatoryInitial)
      : Boolean(entry.is_mandatory ?? false);
    if (allowDefaultToggle && isMandatory && !isDefault) {
      isDefault = true;
    }
    const baseLabel = entry.base_label || label || rawLabel || rawValue;
    let customName = '';
    if (typeof entry.custom_name === 'string') {
      customName = entry.custom_name.trim().slice(0, ABILITY_NAME_MAX_LENGTH);
    }
    return {
      slug,
      value: rawValue,
      raw: rawLabel || rawValue || baseLabel,
      label: baseLabel || rawLabel || rawValue,
      base_label: baseLabel || '',
      custom_name: customName,
      ability_id: abilityId,
      is_default: isDefault,
      is_mandatory: isMandatory,
      description: entry.description || descriptionFor({ slug }),
    };
  }

  function abilityKey(item) {
    if (!item) {
      return '';
    }
    const slug = (item.slug || '').toString().trim().toLowerCase();
    const value = (item.value || '').toString().trim().toLowerCase();
    const raw = (item.raw || item.label || '').toString().trim().toLowerCase();
    if (!slug || slug === '__custom__') {
      return raw ? `custom::${raw}` : '';
    }
    if (slug === 'aura' || slug === 'rozkaz') {
      return `${slug}::${value || raw}`;
    }
    if (slug === 'rozprysk' || slug === 'zabojczy') {
      return slug;
    }
    return slug;
  }

  function isDuplicateAbility(entry) {
    const key = abilityKey(entry);
    if (!key) {
      return false;
    }
    return items.some((existing) => abilityKey(existing) === key);
  }

  function parseInitial() {
    if (!hiddenInput || !hiddenInput.value) {
      items = [];
      return;
    }
    try {
      const parsed = JSON.parse(hiddenInput.value);
      if (Array.isArray(parsed)) {
        items = parsed.map((entry) => normalizeEntry(entry || {}));
      }
    } catch (err) {
      console.warn('Nie udało się odczytać wybranych zdolności', err);
      items = [];
    }
  }

  function updateHidden() {
    if (!hiddenInput) {
      return;
    }
    const safeItems = items.map((entry) => {
      const slugValue =
        entry && entry.slug !== undefined && entry.slug !== null
          ? String(entry.slug)
          : '';
      const labelValue = (() => {
        if (entry && typeof entry.label === 'string' && entry.label) {
          return entry.label;
        }
        if (entry && typeof entry.base_label === 'string' && entry.base_label) {
          return entry.base_label;
        }
        if (entry && typeof entry.raw === 'string' && entry.raw) {
          return entry.raw;
        }
        return slugValue;
      })();
      const payload = {
        slug: slugValue,
        value: entry.value,
        label: labelValue,
        raw: entry.raw,
        ability_id: entry.ability_id ?? null,
        is_default: Boolean(entry.is_default),
      };
      if (allowMandatoryToggle || entry.is_mandatory) {
        payload.is_mandatory = Boolean(entry.is_mandatory);
      }
      if (allowCustomName) {
        const customName = typeof entry.custom_name === 'string' ? entry.custom_name.trim() : '';
        if (customName) {
          payload.custom_name = customName.slice(0, ABILITY_NAME_MAX_LENGTH);
        }
      }
      if (entry.base_label) {
        payload.base_label = entry.base_label;
      }
      return payload;
    });
    hiddenInput.value = JSON.stringify(safeItems);
  }

  function moveItem(fromIndex, toIndex) {
    if (!Array.isArray(items)) {
      return;
    }
    const lastIndex = items.length - 1;
    if (
      fromIndex === toIndex ||
      fromIndex < 0 ||
      toIndex < 0 ||
      fromIndex > lastIndex ||
      toIndex > lastIndex
    ) {
      return;
    }
    const [entry] = items.splice(fromIndex, 1);
    items.splice(toIndex, 0, entry);
    updateHidden();
    renderList();
  }

  function renderList() {
    if (!listEl) {
      return;
    }
    listEl.innerHTML = '';
    if (!items.length) {
      const empty = document.createElement('p');
      empty.className = 'text-muted mb-0';
      empty.textContent = 'Brak wybranych zdolności.';
      listEl.appendChild(empty);
      updateSelectOptionVisibility();
      return;
    }
    const wrapper = document.createElement('div');
    wrapper.className = 'd-flex flex-column gap-2';
    items.forEach((item, index) => {
      const row = document.createElement('div');
      row.className = 'border rounded p-2 d-flex flex-wrap align-items-center gap-2';

      const labelWrapper = document.createElement('div');
      labelWrapper.className = 'flex-grow-1 d-flex flex-column gap-2';
      const baseLabel = item.base_label || item.label || item.raw || item.slug;
      const desc = descriptionFor(item);
      const labelText = document.createElement('div');
      labelText.textContent = formatAbilityDisplayLabel(baseLabel, item.custom_name) || baseLabel;
      if (desc) {
        labelText.title = desc;
      }
      labelWrapper.appendChild(labelText);

      if (allowCustomName) {
        const inputWrapper = document.createElement('div');
        inputWrapper.className = 'd-flex flex-column';
        const inputLabel = document.createElement('label');
        inputLabel.className = 'form-label mb-1 small text-muted';
        const inputId = `ability-picker-name-${index}-${Math.random().toString(16).slice(2)}`;
        inputLabel.setAttribute('for', inputId);
        inputLabel.textContent = 'Nazwa własna (opcjonalnie)';
        const nameInput = document.createElement('input');
        nameInput.type = 'text';
        nameInput.className = 'form-control form-control-sm';
        nameInput.id = inputId;
        nameInput.placeholder = 'Np. Medyk';
        nameInput.maxLength = ABILITY_NAME_MAX_LENGTH;
        nameInput.value = item.custom_name || '';
        const applyValue = (value) => {
          const limited = typeof value === 'string' ? value.slice(0, ABILITY_NAME_MAX_LENGTH) : '';
          if (limited !== nameInput.value) {
            nameInput.value = limited;
          }
          const normalized = limited.trim();
          item.custom_name = normalized;
          labelText.textContent = formatAbilityDisplayLabel(baseLabel, normalized) || baseLabel;
          updateHidden();
        };
        nameInput.addEventListener('input', () => {
          applyValue(nameInput.value);
        });
        nameInput.addEventListener('change', () => {
          applyValue(nameInput.value);
        });
        nameInput.addEventListener('keydown', (event) => {
          if (event.key === 'Enter') {
            event.preventDefault();
            nameInput.blur();
          }
        });
        inputWrapper.appendChild(inputLabel);
        inputWrapper.appendChild(nameInput);
        labelWrapper.appendChild(inputWrapper);
      }

      row.appendChild(labelWrapper);

      if (allowDefaultToggle || allowMandatoryToggle) {
        const toggleWrapper = document.createElement('div');
        toggleWrapper.className = 'd-flex flex-column gap-1 mb-0';

        let defaultInput;
        let mandatoryInput;

        const syncDefaultState = () => {
          if (!allowDefaultToggle || !defaultInput) {
            return;
          }
          const shouldDisable = allowMandatoryToggle && Boolean(item.is_mandatory);
          defaultInput.disabled = shouldDisable;
          if (shouldDisable) {
            defaultInput.checked = true;
            item.is_default = true;
          }
        };

        if (allowDefaultToggle) {
          const defaultWrapper = document.createElement('div');
          defaultWrapper.className = 'form-check mb-0';
          defaultInput = document.createElement('input');
          defaultInput.type = 'checkbox';
          defaultInput.className = 'form-check-input';
          defaultInput.id = `ability-default-${index}-${Math.random().toString(16).slice(2)}`;
          defaultInput.checked = Boolean(item.is_default);
          defaultInput.addEventListener('change', () => {
            const checked = defaultInput.checked;
            item.is_default = checked;
            if (!checked && allowMandatoryToggle && item.is_mandatory) {
              item.is_mandatory = false;
              if (mandatoryInput) {
                mandatoryInput.checked = false;
              }
              syncDefaultState();
            }
            updateHidden();
          });
          const defaultLabel = document.createElement('label');
          defaultLabel.className = 'form-check-label small';
          defaultLabel.setAttribute('for', defaultInput.id);
          defaultLabel.textContent = 'Domyślna';
          defaultWrapper.appendChild(defaultInput);
          defaultWrapper.appendChild(defaultLabel);
          toggleWrapper.appendChild(defaultWrapper);
        }

        if (allowMandatoryToggle) {
          const mandatoryWrapper = document.createElement('div');
          mandatoryWrapper.className = 'form-check mb-0';
          mandatoryInput = document.createElement('input');
          mandatoryInput.type = 'checkbox';
          mandatoryInput.className = 'form-check-input';
          mandatoryInput.id = `ability-mandatory-${index}-${Math.random().toString(16).slice(2)}`;
          mandatoryInput.checked = Boolean(item.is_mandatory);
          mandatoryInput.addEventListener('change', () => {
            const checked = mandatoryInput.checked;
            item.is_mandatory = checked;
            if (checked && allowDefaultToggle && defaultInput && !defaultInput.checked) {
              defaultInput.checked = true;
              item.is_default = true;
            }
            syncDefaultState();
            updateHidden();
          });
          const mandatoryLabel = document.createElement('label');
          mandatoryLabel.className = 'form-check-label small';
          mandatoryLabel.setAttribute('for', mandatoryInput.id);
          mandatoryLabel.textContent = 'Obowiązkowe';
          mandatoryWrapper.appendChild(mandatoryInput);
          mandatoryWrapper.appendChild(mandatoryLabel);
          toggleWrapper.appendChild(mandatoryWrapper);
        }

        syncDefaultState();
        row.appendChild(toggleWrapper);
      }

      const controlsWrapper = document.createElement('div');
      controlsWrapper.className = 'd-flex flex-column flex-sm-row gap-2';

      const reorderGroup = document.createElement('div');
      reorderGroup.className = 'btn-group-vertical';
      const moveUpBtn = document.createElement('button');
      moveUpBtn.type = 'button';
      moveUpBtn.className = 'btn btn-outline-secondary btn-sm';
      moveUpBtn.textContent = '↑';
      moveUpBtn.setAttribute('aria-label', 'Przesuń w górę');
      moveUpBtn.disabled = index === 0;
      moveUpBtn.addEventListener('click', (event) => {
        event.preventDefault();
        moveItem(index, index - 1);
      });
      const moveDownBtn = document.createElement('button');
      moveDownBtn.type = 'button';
      moveDownBtn.className = 'btn btn-outline-secondary btn-sm';
      moveDownBtn.textContent = '↓';
      moveDownBtn.setAttribute('aria-label', 'Przesuń w dół');
      moveDownBtn.disabled = index === items.length - 1;
      moveDownBtn.addEventListener('click', (event) => {
        event.preventDefault();
        moveItem(index, index + 1);
      });
      reorderGroup.appendChild(moveUpBtn);
      reorderGroup.appendChild(moveDownBtn);
      controlsWrapper.appendChild(reorderGroup);

      const removeBtn = document.createElement('button');
      removeBtn.type = 'button';
      removeBtn.className = 'btn btn-outline-danger btn-sm';
      removeBtn.textContent = 'Usuń';
      removeBtn.addEventListener('click', () => {
        items.splice(index, 1);
        updateHidden();
        renderList();
      });
      controlsWrapper.appendChild(removeBtn);

      row.appendChild(controlsWrapper);

      wrapper.appendChild(row);
    });
    listEl.appendChild(wrapper);

    updateSelectOptionVisibility();
  }

  function updateSelectOptionVisibility() {
    if (!hideOwnedAbilities || !selectEl) {
      return;
    }
    const usedKeys = new Set(
      items
        .map((entry) => abilityKey(entry))
        .filter((key) => typeof key === 'string' && key)
    );
    let selectionCleared = false;
    Array.from(selectEl.options).forEach((option) => {
      if (!option.value) {
        option.hidden = false;
        option.disabled = false;
        return;
      }
      const definition = getDefinition(option.value);
      const optionSlug = definition && definition.slug ? String(definition.slug) : option.value;
      if (optionSlug && optionSlug.startsWith(ARMY_RULE_OFF_PREFIX)) {
        option.hidden = false;
        option.disabled = false;
        return;
      }
      const optionKey = abilityKey({
        slug: definition ? definition.slug : option.value,
      });
      const shouldHide = optionKey ? usedKeys.has(optionKey) : false;
      option.hidden = shouldHide;
      option.disabled = shouldHide;
      if (shouldHide && option.selected) {
        selectionCleared = true;
      }
    });
    if (selectionCleared) {
      selectEl.value = '';
      if (!isUpdatingSelectOptions) {
        isUpdatingSelectOptions = true;
        handleSelectChange();
        isUpdatingSelectOptions = false;
      }
    }
  }

  function resetValueInputs() {
    if (valueInput) {
      valueInput.value = '';
      valueInput.classList.remove('is-invalid');
      valueInput.type = 'text';
    }
    if (valueSelect) {
      valueSelect.value = '';
    }
  }

  function populateValueChoices(definition) {
    if (!valueSelect) {
      return;
    }
    valueSelect.innerHTML = '';
    const placeholder = document.createElement('option');
    placeholder.value = '';
    placeholder.textContent = definition.value_label ? `Wybierz (${definition.value_label})` : 'Wybierz wartość';
    valueSelect.appendChild(placeholder);
    (definition.value_choices || []).forEach((choice) => {
      const option = document.createElement('option');
      if (typeof choice === 'string') {
        option.value = choice;
        option.textContent = choice;
      } else if (choice && typeof choice === 'object') {
        option.value = choice.value ?? '';
        option.textContent = choice.label || choice.value || '';
        if (choice.description) {
          option.title = choice.description;
        }
      }
      valueSelect.appendChild(option);
    });
  }

  function handleSelectChange() {
    if (!selectEl || !valueContainer) {
      return;
    }
    resetValueInputs();
    const slug = selectEl.value;
    const definition = getDefinition(slug);
    if (definition && definition.requires_value) {
      valueContainer.classList.remove('d-none');
      if (definition.value_choices && definition.value_choices.length > 0 && valueSelect) {
        valueSelect.classList.remove('d-none');
        populateValueChoices(definition);
        if (valueInput) {
          valueInput.classList.add('d-none');
        }
      } else {
        if (valueSelect) {
          valueSelect.classList.add('d-none');
          valueSelect.innerHTML = '';
        }
        if (valueInput) {
          valueInput.classList.remove('d-none');
          valueInput.placeholder = definition.value_label ? `Wartość (${definition.value_label})` : 'Wartość';
          valueInput.type = definition.value_type === 'number' ? 'number' : 'text';
        }
      }
    } else {
      valueContainer.classList.add('d-none');
      if (valueSelect) {
        valueSelect.classList.add('d-none');
        valueSelect.innerHTML = '';
      }
    }
  }

  function validateValue(definition, value) {
    if (!definition || !definition.requires_value) {
      return true;
    }
    const trimmed = value.trim();
    if (!trimmed) {
      return false;
    }
    if (definition.value_type === 'number') {
      return !Number.isNaN(Number(trimmed));
    }
    return true;
  }

  function handleAdd() {
    if (!selectEl) {
      return;
    }
    const slug = selectEl.value;
    if (!slug) {
      return;
    }
    const definition = getDefinition(slug);
    let rawValue = '';
    let choiceLabel = '';
    if (definition && definition.requires_value) {
      if (definition.value_choices && definition.value_choices.length > 0 && valueSelect) {
        rawValue = valueSelect.value || '';
        const option = valueSelect.selectedOptions[0];
        choiceLabel = option ? option.textContent.trim() : '';
        if (!rawValue) {
          return;
        }
      } else if (valueInput) {
        rawValue = valueInput.value || '';
        if (!validateValue(definition, rawValue)) {
          valueInput.classList.add('is-invalid');
          valueInput.addEventListener(
            'input',
            () => valueInput.classList.remove('is-invalid'),
            { once: true }
          );
          return;
        }
      }
    }
    const label = definition
      ? formatLabel(definition, rawValue, choiceLabel)
      : selectEl.selectedOptions[0]?.textContent || slug;
    const entry = normalizeEntry({
      slug: definition ? definition.slug : '__custom__',
      value: rawValue.trim(),
      raw: choiceLabel,
      label,
      ability_id: definition && Object.prototype.hasOwnProperty.call(definition, 'ability_id')
        ? definition.ability_id
        : null,
      is_default: allowDefaultToggle ? defaultInitial : false,
    });
    if (isDuplicateAbility(entry)) {
      if (selectEl) {
        selectEl.classList.add('is-invalid');
        selectEl.addEventListener(
          'change',
          () => selectEl.classList.remove('is-invalid'),
          { once: true },
        );
      }
      return;
    }
    items.push(entry);
    updateHidden();
    renderList();
    selectEl.value = '';
    handleSelectChange();
  }

  if (addButton) {
    addButton.addEventListener('click', handleAdd);
  }
  if (selectEl) {
    selectEl.addEventListener('change', handleSelectChange);
  }

  parseInitial();
  renderList();
  handleSelectChange();
  updateSelectOptionVisibility();

  root.abilityPicker = {
    setItems(newItems) {
      items = Array.isArray(newItems) ? newItems.map((entry) => normalizeEntry(entry || {})) : [];
      updateHidden();
      renderList();
      updateSelectOptionVisibility();
    },
  };
}

function initAbilityPickers() {
  document.querySelectorAll('[data-ability-picker]').forEach((element) => {
    initAbilityPicker(element);
  });
}

const RANGE_TABLE = { 0: 0.6, 12: 0.65, 18: 1.0, 24: 1.25, 30: 1.45, 36: 1.55 };
const AP_BASE = { '-1': 0.8, 0: 1.0, 1: 1.5, 2: 1.9, 3: 2.25, 4: 2.5, 5: 2.65 };
const AP_NO_COVER = { '-1': 0.1, 0: 0.25, 1: 0.2, 2: 0.15, 3: 0.1, 4: 0.1, 5: 0.05 };
const AP_LANCE = { '-1': 0.15, 0: 0.35, 1: 0.3, 2: 0.25, 3: 0.15, 4: 0.1, 5: 0.05 };
const AP_CORROSIVE = { '-1': 0.05, 0: 0.05, 1: 0.1, 2: 0.25, 3: 0.4, 4: 0.5, 5: 0.55 };
const PENETRATING_MULTIPLIER = { '-1': 1.5, 0: 2.0, 1: 2.5, 2: 2.7, 3: 2.8, 4: 2.9, 5: 3.0 };
const BLAST_MULTIPLIER = { 2: 1.95, 3: 2.8, 6: 4.3 };
const DEADLY_MULTIPLIER = { 2: 1.9, 3: 2.6, 6: 3.8 };
const CLASSIFICATION_SLUGS = new Set(['wojownik', 'strzelec']);
const ABILITY_NAME_MAX_LENGTH = 60;

function splitTraits(text) {
  if (!text) {
    return [];
  }
  if (Array.isArray(text)) {
    return text;
  }
  return String(text)
    .split(/[,;]/)
    .map((part) => part.trim())
    .filter((part) => part.length > 0);
}

function normalizeName(text) {
  if (text === undefined || text === null) {
    return '';
  }
  let value = String(text);
  try {
    value = value.normalize('NFD').replace(/[\u0300-\u036f]/g, '');
  } catch (err) {
    value = value
      .replace(/ą/g, 'a')
      .replace(/ć/g, 'c')
      .replace(/ę/g, 'e')
      .replace(/ł/g, 'l')
      .replace(/ń/g, 'n')
      .replace(/ó/g, 'o')
      .replace(/ś/g, 's')
      .replace(/ż/g, 'z')
      .replace(/ź/g, 'z');
  }
  value = value.replace(/[-_]/g, ' ');
  value = value.replace(/[!?]+$/g, '');
  value = value.replace(/\s+/g, ' ').trim();
  return value.toLowerCase();
}

function extractNumber(text) {
  if (text === undefined || text === null) {
    return 0;
  }
  const match = String(text).match(/[0-9]+(?:[.,][0-9]+)?/);
  if (!match) {
    return 0;
  }
  return Number(match[0].replace(',', '.'));
}

function abilityIdentifier(text) {
  if (text === undefined || text === null) {
    return '';
  }
  let base = String(text).trim();
  if (!base) {
    return '';
  }
  if (base.startsWith(ARMY_RULE_OFF_PREFIX)) {
    base = base.slice(ARMY_RULE_OFF_PREFIX.length).trim();
  }
  ['(', '=', ':'].forEach((separator) => {
    if (base.includes(separator)) {
      base = base.split(separator, 1)[0].trim();
    }
  });
  base = base.replace(/[“”]/g, '"');
  while (base.endsWith('?') || base.endsWith('!')) {
    base = base.slice(0, -1).trim();
  }
  return normalizeName(base);
}

function passiveIdentifier(text) {
  const ident = abilityIdentifier(text);
  if (ident) {
    return ident;
  }
  const norm = normalizeName(text);
  let trimmed = norm;
  while (trimmed.endsWith('?') || trimmed.endsWith('!')) {
    trimmed = trimmed.slice(0, -1).trim();
  }
  if (trimmed) {
    return trimmed;
  }
  return norm;
}

function parseFlagString(text) {
  if (!text) {
    return {};
  }
  const entries = String(text)
    .split(',')
    .map((entry) => entry.trim())
    .filter((entry) => entry.length > 0);
  const result = {};
  entries.forEach((entry) => {
    const separatorIndex = entry.indexOf('=');
    if (separatorIndex >= 0) {
      const key = entry.slice(0, separatorIndex).trim();
      const value = entry.slice(separatorIndex + 1).trim();
      if (key) {
        result[key] = value;
      }
    } else {
      result[entry] = true;
    }
  });
  return result;
}

function flagsToAbilityList(flags) {
  const abilities = [];
  Object.entries(flags || {}).forEach(([key, value]) => {
    if (key === undefined || key === null) {
      return;
    }
    let name = String(key).trim();
    if (!name) {
      return;
    }
    while (name.endsWith('?') || name.endsWith('!')) {
      name = name.slice(0, -1).trim();
    }
    const slug = abilityIdentifier(name) || normalizeName(name);
    if (typeof value === 'boolean') {
      if (value) {
        abilities.push(slug);
      }
      return;
    }
    if (value === null || value === undefined) {
      abilities.push(slug);
      return;
    }
    const trimmed = String(value).trim();
    if (!trimmed) {
      abilities.push(slug);
      return;
    }
    const lowered = trimmed.toLowerCase();
    if (lowered === 'true' || lowered === 'yes') {
      abilities.push(slug);
      return;
    }
    const numeric = Number(trimmed);
    if (Number.isFinite(numeric) && numeric > 0) {
      abilities.push(slug);
    }
  });
  return abilities;
}

function lookupWithNearest(table, key) {
  if (table === undefined || table === null) {
    return 0;
  }
  const numericKey = Number(key);
  if (Number.isFinite(numericKey) && Object.prototype.hasOwnProperty.call(table, numericKey)) {
    return Number(table[numericKey]);
  }
  const entries = Object.keys(table).map((entry) => Number(entry));
  if (!entries.length) {
    return 0;
  }
  const target = Number.isFinite(numericKey) ? numericKey : entries[0];
  let nearest = entries[0];
  let minDiff = Math.abs(nearest - target);
  entries.forEach((entry) => {
    const diff = Math.abs(entry - target);
    if (diff < minDiff) {
      nearest = entry;
      minDiff = diff;
    }
  });
  return Number(table[nearest]);
}

function rangeMultiplier(rangeValue) {
  const numeric = Number(rangeValue);
  if (Number.isFinite(numeric) && Object.prototype.hasOwnProperty.call(RANGE_TABLE, numeric)) {
    return RANGE_TABLE[numeric];
  }
  const keys = Object.keys(RANGE_TABLE).map((entry) => Number(entry));
  if (!keys.length) {
    return 1;
  }
  const target = Number.isFinite(numeric) ? numeric : keys[0];
  let nearest = keys[0];
  let minDiff = Math.abs(nearest - target);
  keys.forEach((entry) => {
    const diff = Math.abs(entry - target);
    if (diff < minDiff) {
      nearest = entry;
      minDiff = diff;
    }
  });
  return RANGE_TABLE[nearest];
}

function normalizeRangeValue(value) {
  if (value === undefined || value === null) {
    return 0;
  }
  if (typeof value === 'number') {
    const numeric = Number(value);
    if (!Number.isFinite(numeric) || numeric <= 0) {
      return 0;
    }
    return Math.round(numeric);
  }
  const text = String(value).trim();
  if (!text) {
    return 0;
  }
  const lowered = text.toLowerCase();
  if (['wręcz', 'wrecz', 'melee', 'm'].includes(lowered)) {
    return 0;
  }
  const numeric = extractNumber(text);
  if (!Number.isFinite(numeric) || numeric <= 0) {
    return 0;
  }
  return Math.round(numeric);
}

function buildWeaponFlags(baseFlags, passiveItems, passiveState) {
  const result = { ...(baseFlags || {}) };
  const identifierKeys = new Map();
  Object.keys(baseFlags || {}).forEach((key) => {
    const ident = passiveIdentifier(key);
    if (!ident) {
      return;
    }
    if (!identifierKeys.has(ident)) {
      identifierKeys.set(ident, []);
    }
    identifierKeys.get(ident).push(key);
  });
  const stateMap = passiveState instanceof Map ? passiveState : new Map();
  (Array.isArray(passiveItems) ? passiveItems : []).forEach((entry) => {
    if (!entry || !entry.slug) {
      return;
    }
    const slug = String(entry.slug);
    const ident = passiveIdentifier(slug);
    const isMandatory = Boolean(entry.is_mandatory);
    const defaultCount = Number(entry.default_count ?? (entry.is_default ? 1 : 0));
    const defaultFlag = Number.isFinite(defaultCount) && defaultCount > 0 ? 1 : 0;
    const stored = stateMap.get(slug);
    const selectedFlag = isMandatory
      ? 1
      : Number.isFinite(stored)
        ? stored > 0
          ? 1
          : 0
        : defaultFlag;
    const enabled = selectedFlag > 0;
    if (slug.startsWith(ARMY_RULE_OFF_PREFIX)) {
      if (enabled) {
        const targetSlug = slug.slice(ARMY_RULE_OFF_PREFIX.length).trim();
        const targetIdent = passiveIdentifier(targetSlug);
        const targetKeys = targetIdent ? identifierKeys.get(targetIdent) || [] : [];
        if (targetKeys.length) {
          targetKeys.forEach((key) => {
            delete result[key];
          });
        } else if (targetSlug) {
          delete result[targetSlug];
        }
      }
      return;
    }
    const keys = identifierKeys.get(ident) || [];
    if (enabled) {
      if (keys.length) {
        const key = keys[0];
        const original = baseFlags ? baseFlags[key] : undefined;
        if (typeof original === 'boolean') {
          result[key] = true;
        } else if (original === null || original === '' || original === 0) {
          result[key] = true;
        } else if (original !== undefined) {
          result[key] = original;
        } else {
          result[key] = true;
        }
      } else {
        result[slug] = true;
      }
    } else if (keys.length) {
      keys.forEach((key) => {
        delete result[key];
      });
    } else {
      delete result[slug];
    }
  });
  return result;
}

function weaponCostInternal(quality, rangeValue, attacks, ap, weaponTraits, unitTraits, allowAssaultExtra = true) {
  let chance = 7;
  const attacksValue = Math.max(Number(attacks) || 0, 0);
  const apValue = Number.isFinite(Number(ap)) ? Number(ap) : 0;
  const normalizedRange = normalizeRangeValue(rangeValue);
  const rangeMod = rangeMultiplier(normalizedRange);
  let apMod = lookupWithNearest(AP_BASE, apValue);
  let mult = 1;
  let q = Number(quality);
  if (!Number.isFinite(q)) {
    q = 4;
  }
  const traitSet = new Set((Array.isArray(unitTraits) ? unitTraits : []).map((trait) => abilityIdentifier(trait)));
  const melee = normalizedRange === 0;

  if (melee && traitSet.has('furia')) {
    chance += 0.65;
  }
  if (!melee && traitSet.has('przygotowanie')) {
    chance += 0.65;
  }
  if (!melee && traitSet.has('wojownik')) {
    mult *= 0.5;
  }
  if (melee && traitSet.has('strzelec')) {
    mult *= 0.5;
  }
  if (!melee && traitSet.has('zle_strzela')) {
    q = 5;
  }
  if (!melee && traitSet.has('dobrze_strzela')) {
    q = 4;
  }

  let assault = false;
  let overcharge = false;
  const traitList = Array.isArray(weaponTraits) ? weaponTraits : splitTraits(weaponTraits);

  traitList.forEach((trait) => {
    const norm = normalizeName(trait);
    if (!norm) {
      return;
    }
    if (norm.startsWith('rozprysk') || norm.startsWith('blast')) {
      const value = Math.round(extractNumber(trait));
      if (BLAST_MULTIPLIER[value]) {
        mult *= BLAST_MULTIPLIER[value];
      }
      return;
    }
    if (norm.startsWith('zabojczy') || norm.startsWith('deadly')) {
      const value = Math.round(extractNumber(trait));
      if (DEADLY_MULTIPLIER[value]) {
        mult *= DEADLY_MULTIPLIER[value];
      }
      return;
    }
    if (
      ['seria', 'rozrywajacy', 'rozrywajaca', 'rozrwyajaca', 'podwojny', 'podwojna', 'rending'].includes(
        norm,
      )
    ) {
      chance += 1;
    } else if (['lanca', 'lance'].includes(norm)) {
      chance += 0.65;
    } else if (['namierzanie', 'lock on'].includes(norm)) {
      chance += 0.35;
      mult *= 1.1;
      apMod += lookupWithNearest(AP_NO_COVER, apValue);
    } else if (['impet', 'impact'].includes(norm)) {
      apMod += lookupWithNearest(AP_LANCE, apValue);
    } else if (['bez oslon', 'bez oslony', 'no cover'].includes(norm)) {
      apMod += lookupWithNearest(AP_NO_COVER, apValue);
    } else if (['przebijajaca', 'przebijajacy', 'penetrating'].includes(norm)) {
      mult *= lookupWithNearest(PENETRATING_MULTIPLIER, apValue);
    } else if (['zracy', 'corrosive'].includes(norm)) {
      apMod += lookupWithNearest(AP_CORROSIVE, apValue);
    } else if (['niebezposredni', 'indirect'].includes(norm)) {
      mult *= 1.2;
    } else if (['zuzywalny', 'limited'].includes(norm)) {
      mult *= 0.5;
    } else if (['precyzyjny', 'precise'].includes(norm)) {
      mult *= 1.5;
    } else if (['niezawodny', 'niezawodna', 'reliable'].includes(norm)) {
      q = 2;
    } else if (['szturmowy', 'szturmowa', 'assault'].includes(norm)) {
      assault = true;
    } else if (
      [
        'brutalny',
        'brutalna',
        'brutal',
        'bez regeneracji',
        'bez regegenracji',
        'no regen',
        'no regeneration',
      ].includes(norm)
    ) {
      mult *= 1.1;
    } else if (['podkrecenie', 'overcharge', 'overclock'].includes(norm)) {
      overcharge = true;
    }
  });

  chance = Math.max(chance - q, 1);
  let cost = attacksValue * 2 * rangeMod * chance * apMod * mult;

  if (overcharge && (!assault || normalizedRange !== 0)) {
    cost *= 1.4;
  }

  if (assault && allowAssaultExtra && normalizedRange !== 0) {
    const extra = weaponCostInternal(quality, 0, attacksValue, apValue, traitList, unitTraits, false);
    cost += extra;
  }

  return cost;
}

function buildWeaponCostMap(
  options,
  unitQuality,
  baseFlags,
  passiveItems,
  passiveState,
  classification,
) {
  const result = new Map();
  const weaponFlags = buildWeaponFlags(baseFlags, passiveItems, passiveState);
  if (classification && typeof classification === 'object' && classification.slug) {
    const slugText = String(classification.slug).trim();
    if (slugText) {
      const normalizedSlug = passiveIdentifier(slugText);
      let hasMatchingKey = false;
      Object.keys(weaponFlags).forEach((key) => {
        const ident = passiveIdentifier(key);
        if (CLASSIFICATION_SLUGS.has(ident)) {
          if (ident === normalizedSlug) {
            hasMatchingKey = true;
            weaponFlags[key] = true;
          } else {
            delete weaponFlags[key];
          }
        }
      });
      if (!hasMatchingKey) {
        const key = normalizedSlug || slugText.toLowerCase();
        weaponFlags[key] = true;
      }
    }
  }
  const unitTraits = [...new Set(flagsToAbilityList(weaponFlags))];
  const quality = Number.isFinite(Number(unitQuality)) ? Number(unitQuality) : 4;
  (Array.isArray(options) ? options : []).forEach((option) => {
    if (!option || option.id === undefined || option.id === null) {
      return;
    }
    const weaponId = Number(option.id);
    if (!Number.isFinite(weaponId)) {
      return;
    }
    const attacks = option.attacks ?? option.display_attacks ?? 0;
    const ap = option.ap ?? 0;
    const traits = splitTraits(option.traits);
    const cost = weaponCostInternal(quality, option.range, attacks, ap, traits, unitTraits, true);
    if (Number.isFinite(cost)) {
      const rounded = Math.max(0, Math.round(cost * 100) / 100);
      result.set(weaponId, rounded);
    }
  });
  return result;
}

function initNumberPicker(root) {
  const selectEl = root.querySelector('.number-picker-select');
  const customInput = root.querySelector('.number-picker-custom');
  const hiddenInput = root.querySelector('.number-picker-value');
  const initialValue = root.dataset.selected || '';

  const syncHidden = (value) => {
    const text = value !== undefined && value !== null ? String(value) : '';
    if (hiddenInput) {
      hiddenInput.value = text;
    }
    root.dataset.selected = text;
  };

  const hideCustom = () => {
    if (customInput) {
      customInput.classList.add('d-none');
      customInput.value = '';
    }
  };

  const showCustom = () => {
    if (customInput) {
      customInput.classList.remove('d-none');
    }
  };

  const findMatchingOption = (value) => {
    if (!selectEl) {
      return '';
    }
    const textValue = String(value).trim();
    if (!textValue) {
      return '';
    }
    const numeric = Number(textValue);
    let matched = '';
    Array.from(selectEl.options || []).forEach((option) => {
      if (!option.value || option.value === '__custom__') {
        if (!matched && option.value === textValue) {
          matched = option.value;
        }
        return;
      }
      if (option.value === textValue) {
        matched = option.value;
        return;
      }
      const optionNumeric = Number(option.value);
      if (Number.isFinite(optionNumeric) && Number.isFinite(numeric) && optionNumeric === numeric) {
        matched = option.value;
      }
    });
    return matched;
  };

  const setValue = (rawValue) => {
    const textValue = rawValue !== undefined && rawValue !== null ? String(rawValue).trim() : '';
    if (!textValue) {
      if (selectEl) {
        selectEl.value = '';
      }
      hideCustom();
      syncHidden('');
      return;
    }
    const matched = findMatchingOption(textValue);
    if (matched) {
      if (selectEl) {
        selectEl.value = matched;
      }
      hideCustom();
      syncHidden(matched);
      return;
    }
    if (selectEl) {
      selectEl.value = '__custom__';
    }
    showCustom();
    if (customInput) {
      customInput.value = textValue;
    }
    syncHidden(textValue);
  };

  if (selectEl) {
    selectEl.addEventListener('change', () => {
      const value = selectEl.value;
      if (value === '__custom__') {
        showCustom();
        if (customInput && !customInput.value) {
          customInput.focus();
        }
        syncHidden(customInput ? customInput.value || '' : '');
      } else if (value === '') {
        hideCustom();
        syncHidden('');
      } else {
        hideCustom();
        syncHidden(value);
      }
    });
  }

  if (customInput) {
    customInput.addEventListener('input', () => {
      if (selectEl && selectEl.value !== '__custom__') {
        selectEl.value = '__custom__';
      }
      syncHidden(customInput.value || '');
    });
  }

  setValue(initialValue);

  root.numberPicker = {
    setValue: (value) => setValue(value),
  };
}

function initNumberPickers() {
  document.querySelectorAll('[data-number-picker]').forEach((element) => {
    initNumberPicker(element);
  });
}

function initRangePicker(root) {
  const selectEl = root.querySelector('.range-picker-select');
  const customInput = root.querySelector('.range-picker-custom');
  const hiddenInput = root.querySelector('.range-picker-value');
  const initialValue = root.dataset.selected || '';

  const normalizeForOption = (raw) => {
    if (raw === undefined || raw === null) {
      return '';
    }
    const text = String(raw).trim();
    if (!text) {
      return '';
    }
    const lowered = text.toLowerCase();
    if (lowered === 'none' || lowered === 'null' || lowered === 'undefined') {
      return '';
    }
    if (['wręcz', 'wrecz', 'melee', 'm'].includes(lowered)) {
      return '0';
    }
    const numericMatch = lowered.match(/^(\d+)(?:["”])?$/);
    if (numericMatch) {
      return numericMatch[1];
    }
    return text;
  };

  const showCustom = () => {
    if (customInput) {
      customInput.classList.remove('d-none');
    }
  };

  const hideCustom = () => {
    if (customInput) {
      customInput.classList.add('d-none');
      customInput.value = '';
    }
  };

  const syncHidden = (value) => {
    const text = value !== undefined && value !== null ? String(value) : '';
    if (hiddenInput) {
      hiddenInput.value = text;
    }
    root.dataset.selected = text;
  };

  const setValue = (rawValue) => {
    const textValue = rawValue !== undefined && rawValue !== null ? String(rawValue).trim() : '';
    if (!textValue) {
      if (selectEl) {
        selectEl.value = '';
      }
      hideCustom();
      syncHidden('');
      return;
    }
    if (textValue.toLowerCase() === '__custom__') {
      if (selectEl) {
        selectEl.value = '__custom__';
      }
      showCustom();
      if (customInput && !customInput.value) {
        customInput.focus();
      }
      syncHidden(customInput ? customInput.value || '' : '');
      return;
    }
    const normalized = normalizeForOption(textValue);
    if (!normalized) {
      if (selectEl) {
        selectEl.value = '';
      }
      hideCustom();
      syncHidden('');
      return;
    }
    if (selectEl && normalized !== '__custom__') {
      const option = Array.from(selectEl.options || []).find((opt) => opt.value === normalized);
      if (option && normalized !== '__custom__') {
        selectEl.value = normalized;
        hideCustom();
        syncHidden(normalized);
        return;
      }
    }
    if (selectEl) {
      selectEl.value = '__custom__';
    }
    showCustom();
    if (customInput) {
      customInput.value = textValue;
    }
    syncHidden(textValue);
  };

  if (selectEl) {
    selectEl.addEventListener('change', () => {
      const value = selectEl.value;
      if (value === '__custom__') {
        showCustom();
        if (customInput && !customInput.value) {
          customInput.focus();
        }
        syncHidden(customInput ? customInput.value : '');
      } else {
        hideCustom();
        syncHidden(value);
      }
    });
  }

  if (customInput) {
    customInput.addEventListener('input', () => {
      syncHidden(customInput.value || '');
    });
  }

  setValue(initialValue);
  root.rangePicker = {
    setValue,
  };
}

function initRangePickers() {
  document.querySelectorAll('[data-range-picker]').forEach((element) => {
    initRangePicker(element);
  });
}

function initWeaponDefaults() {
  document.querySelectorAll('form[data-defaults]').forEach((form) => {
    const defaultsData = form.dataset.defaults;
    if (!defaultsData) {
      return;
    }
    let defaults = null;
    try {
      defaults = JSON.parse(defaultsData);
    } catch (err) {
      defaults = null;
    }
    if (!defaults) {
      return;
    }
    const resetButton = form.querySelector('[data-weapon-reset]');
    if (!resetButton) {
      return;
    }
    resetButton.addEventListener('click', () => {
      const nameInput = form.querySelector('#name');
      if (nameInput) {
        nameInput.value = defaults.name || '';
      }
      const rangePicker = form.querySelector('[data-range-picker]');
      if (rangePicker && rangePicker.rangePicker && typeof rangePicker.rangePicker.setValue === 'function') {
        rangePicker.rangePicker.setValue(defaults.range || '');
      }
      const attacksPicker = form.querySelector('[data-number-picker][data-target-input="attacks"]');
      if (attacksPicker && attacksPicker.numberPicker && typeof attacksPicker.numberPicker.setValue === 'function') {
        attacksPicker.numberPicker.setValue(defaults.attacks || '');
      } else {
        const attacksInput = form.querySelector('#attacks');
        if (attacksInput) {
          attacksInput.value = defaults.attacks || '';
        }
      }
      const apPicker = form.querySelector('[data-number-picker][data-target-input="ap"]');
      if (apPicker && apPicker.numberPicker && typeof apPicker.numberPicker.setValue === 'function') {
        apPicker.numberPicker.setValue(defaults.ap || '');
      } else {
        const apInput = form.querySelector('#ap');
        if (apInput) {
          apInput.value = defaults.ap || '';
        }
      }
      const notesInput = form.querySelector('#notes');
      if (notesInput) {
        notesInput.value = defaults.notes || '';
      }
      const abilityPickerRoot = form.querySelector('[data-ability-picker]');
      if (abilityPickerRoot && abilityPickerRoot.abilityPicker && typeof abilityPickerRoot.abilityPicker.setItems === 'function') {
        abilityPickerRoot.abilityPicker.setItems(defaults.abilities || []);
      }
    });
  });
}

function initWeaponPicker(root) {
  const treePayloadRaw =
    root.dataset.weaponTreePayload ||
    root.dataset.weaponTree ||
    root.dataset.weapons;
  let parsedPayload = null;
  if (treePayloadRaw) {
    try {
      parsedPayload = JSON.parse(treePayloadRaw);
    } catch (err) {
      console.warn('Nie udało się odczytać drzewa uzbrojenia', err);
      parsedPayload = null;
    }
  }

  let rawTree = [];
  let rawFlat = [];
  if (Array.isArray(parsedPayload)) {
    rawTree = parsedPayload;
  } else if (parsedPayload && typeof parsedPayload === 'object') {
    if (Array.isArray(parsedPayload.tree)) {
      rawTree = parsedPayload.tree;
    } else if (Array.isArray(parsedPayload.nodes)) {
      rawTree = parsedPayload.nodes;
    }
    if (Array.isArray(parsedPayload.flat)) {
      rawFlat = parsedPayload.flat;
    }
  }

  if ((!Array.isArray(rawTree) || !rawTree.length) && Array.isArray(rawFlat) && rawFlat.length) {
    const cloneMap = new Map();
    rawFlat.forEach((entry) => {
      if (!entry || typeof entry !== 'object') {
        return;
      }
      const id = Number.parseInt(entry.id ?? entry.weapon_id, 10);
      if (!Number.isFinite(id)) {
        return;
      }
      cloneMap.set(String(id), {
        id,
        name: typeof entry.name === 'string' ? entry.name : '',
        parent_id:
          entry.parent_id !== undefined && entry.parent_id !== null
            ? Number(entry.parent_id)
            : null,
        range_value: entry.range_value,
        category: entry.category,
        children: [],
        path: entry.path,
        path_labels: entry.path_labels,
        path_text: entry.path_text,
        is_leaf: entry.is_leaf,
      });
    });
    const roots = [];
    cloneMap.forEach((node) => {
      const parentId =
        node.parent_id !== undefined && node.parent_id !== null
          ? Number(node.parent_id)
          : null;
      if (Number.isFinite(parentId) && cloneMap.has(String(parentId))) {
        cloneMap.get(String(parentId)).children.push(node);
      } else {
        roots.push(node);
      }
    });
    rawTree = roots;
  }

  const targetId = root.dataset.targetInput;
  const hiddenInput =
    targetId ? document.getElementById(targetId) : root.querySelector('input[type="hidden"]');
  const selectEl = root.querySelector('.weapon-picker-select');
  const defaultCountInput = root.querySelector('.weapon-picker-default-count');
  const addButton = root.querySelector('.weapon-picker-add');
  const listEl = root.querySelector('.weapon-picker-list');
  const treeRoot = root.querySelector('[data-weapon-tree]');
  if (treeRoot) {
    treeRoot.setAttribute('tabindex', '-1');
  }
  const pickerId = Math.random().toString(16).slice(2);

  const treeContainer = root.querySelector('[data-weapon-tree-container]');
  const treeTrigger = root.querySelector('[data-weapon-tree-trigger]');
  const treeTriggerLabel = root.querySelector('[data-weapon-tree-label]');
  const treePlaceholder =
    (treeTrigger && treeTrigger.dataset.weaponTreePlaceholder) ||
    (treeTriggerLabel && treeTriggerLabel.textContent?.trim()) ||
    (treeTrigger && treeTrigger.textContent?.trim()) ||
    'Wybierz broń';
  const treeContainerId =
    treeContainer && (treeContainer.id || `weapon-tree-container-${pickerId}`);
  if (treeContainer && !treeContainer.id && treeContainerId) {
    treeContainer.id = treeContainerId;
  }
  if (treeTrigger && treeContainerId) {
    treeTrigger.setAttribute('aria-controls', treeContainerId);
  }
  if (treeTrigger) {
    treeTrigger.dataset.weaponTreePlaceholder = treePlaceholder;
  }
  if (treeTriggerLabel) {
    treeTriggerLabel.dataset.weaponTreePlaceholder = treePlaceholder;
  }

  let treeExpanded = !treeTrigger;
  let outsidePointerAttached = false;

  function handleOutsidePointer(event) {
    if (!treeExpanded || !treeTrigger || !treeContainer) {
      return;
    }
    const target = event.target;
    if (!(target instanceof Node)) {
      return;
    }
    if (treeExpanded) {
      const safeElements = [treeContainer];
      const caret = root.querySelector('.weapon-picker-tree-trigger-caret');
      if (caret && !safeElements.includes(caret)) {
        safeElements.push(caret);
      }
      const isInsideTree = safeElements.some(
        (element) => element instanceof Node && element.contains(target),
      );
      if (isInsideTree) {
        return;
      }

      treeExpanded = false;
      syncTreeVisibility();
      if (typeof treeTrigger.focus === 'function') {
        treeTrigger.focus();
      }
    }
  }

  function syncTreeVisibility() {
    if (!treeContainer || !treeTrigger) {
      treeExpanded = true;
      if (outsidePointerAttached) {
        document.removeEventListener('pointerdown', handleOutsidePointer, true);
        outsidePointerAttached = false;
      }
      if (treeRoot) {
        treeRoot.setAttribute('aria-hidden', 'false');
      }
      return;
    }
    const expanded = Boolean(treeExpanded);
    if (expanded) {
      if (!outsidePointerAttached) {
        document.addEventListener('pointerdown', handleOutsidePointer, true);
        outsidePointerAttached = true;
      }
    } else if (outsidePointerAttached) {
      document.removeEventListener('pointerdown', handleOutsidePointer, true);
      outsidePointerAttached = false;
    }
    treeContainer.hidden = !expanded;
    treeContainer.classList.toggle('d-none', !expanded);
    treeContainer.classList.toggle('weapon-tree-container-open', expanded);
    treeTrigger.hidden = expanded;
    treeTrigger.classList.toggle('d-none', expanded);
    treeTrigger.setAttribute('aria-expanded', expanded ? 'true' : 'false');
    treeTrigger.classList.toggle('weapon-tree-trigger-open', expanded);
    if (treeRoot) {
      treeRoot.setAttribute('aria-hidden', expanded ? 'false' : 'true');
    }
  }

  syncTreeVisibility();

  if (treeTrigger && treeContainer) {
    treeTrigger.addEventListener('click', (event) => {
      event.preventDefault();
      treeExpanded = !treeExpanded;
      syncTreeVisibility();
      if (treeExpanded && treeRoot && typeof treeRoot.focus === 'function') {
        treeRoot.focus();
      }
    });
  }

  if (treeRoot && treeTrigger && treeContainer) {
    treeRoot.addEventListener('keydown', (event) => {
      if (event.key === 'Escape') {
        treeExpanded = false;
        syncTreeVisibility();
        if (typeof treeTrigger.focus === 'function') {
          treeTrigger.focus();
        }
      }
    });
  }

  const weaponMap = new Map();
  const collapsedNodes = new Set();
  let treeData = [];
  let items = [];
  let selectedWeaponId = null;

  function normalizeCategory(value) {
    if (typeof value !== 'string') {
      return null;
    }
    const lowered = value.trim().toLowerCase();
    if (
      [
        'ranged',
        'dystansowa',
        'dystansowe',
        'dystansowy',
        'shooting',
        'shoot',
        'range',
      ].includes(lowered)
    ) {
      return 'ranged';
    }
    if (['melee', 'wręcz', 'wrecz', 'close', 'close combat'].includes(lowered)) {
      return 'melee';
    }
    return null;
  }

  function sanitizeTree(nodes, parentId = null, parentPathIds = [], parentPathLabels = []) {
    const result = [];
    (Array.isArray(nodes) ? nodes : []).forEach((node) => {
      if (!node || typeof node !== 'object') {
        return;
      }
      const rawId = node.id ?? node.weapon_id;
      const id = Number.parseInt(rawId, 10);
      if (!Number.isFinite(id)) {
        return;
      }
      const rawName = typeof node.name === 'string' ? node.name : '';
      const name = rawName.trim() || `Broń #${id}`;
      let pathIds = Array.isArray(node.path)
        ? node.path
            .map((value) => Number.parseInt(value, 10))
            .filter((value) => Number.isFinite(value))
        : [];
      if (!pathIds.length || pathIds[pathIds.length - 1] !== id) {
        pathIds = [...parentPathIds, id];
      }
      let pathLabels = Array.isArray(node.path_labels)
        ? node.path_labels.map((value) => String(value))
        : [];
      if (!pathLabels.length || pathLabels.length !== pathIds.length) {
        pathLabels = [...parentPathLabels, name];
      }
      const depth = pathIds.length ? pathIds.length - 1 : parentPathIds.length;
      const rangeSource =
        node.range_value ??
        node.range ??
        node.effective_range ??
        node.rangeValue ??
        0;
      const rangeValue = normalizeRangeValue(rangeSource);
      const rawCategory =
        node.category ?? node.range_category ?? node.type ?? null;
      const category =
        normalizeCategory(rawCategory) ?? (rangeValue > 0 ? 'ranged' : 'melee');
      let parentValue = null;
      if (Number.isFinite(Number(node.parent_id))) {
        parentValue = Number(node.parent_id);
      } else if (pathIds.length >= 2) {
        parentValue = pathIds[pathIds.length - 2];
      } else if (Number.isFinite(Number(parentId))) {
        parentValue = Number(parentId);
      }
      const childNodes = sanitizeTree(
        node.children,
        id,
        pathIds,
        pathLabels,
      );
      const hasChildren = childNodes.length > 0;
      const isLeaf = !hasChildren || Boolean(node.is_leaf);
      const meta = {
        id,
        name,
        parent_id: Number.isFinite(parentValue) ? parentValue : null,
        depth,
        path: pathIds,
        path_labels: pathLabels,
        path_text:
          typeof node.path_text === 'string' && node.path_text.trim()
            ? node.path_text.trim()
            : pathLabels.join(' / '),
        category,
        range_value: Number.isFinite(rangeValue) ? rangeValue : 0,
        is_leaf: isLeaf,
      };
      weaponMap.set(String(id), { ...meta });
      const sanitizedNode = {
        ...meta,
        children: childNodes,
        has_children: hasChildren,
      };
      result.push(sanitizedNode);
    });
    return result;
  }

  function sortTree(nodes) {
    if (!Array.isArray(nodes)) {
      return;
    }
    nodes.sort((a, b) => {
      const nameA = a && a.name ? String(a.name).toLowerCase() : '';
      const nameB = b && b.name ? String(b.name).toLowerCase() : '';
      if (nameA < nameB) {
        return -1;
      }
      if (nameA > nameB) {
        return 1;
      }
      return 0;
    });
    nodes.forEach((node) => {
      if (node && Array.isArray(node.children) && node.children.length) {
        sortTree(node.children);
      }
    });
  }

  treeData = sanitizeTree(rawTree);
  sortTree(treeData);

  if (Array.isArray(rawFlat)) {
    rawFlat.forEach((entry) => {
      if (!entry || typeof entry !== 'object') {
        return;
      }
      const id = Number.parseInt(entry.id ?? entry.weapon_id, 10);
      if (!Number.isFinite(id) || weaponMap.has(String(id))) {
        return;
      }
      const rawName = typeof entry.name === 'string' ? entry.name : '';
      const name = rawName.trim() || `Broń #${id}`;
      const rangeValue = normalizeRangeValue(
        entry.range_value ?? entry.range ?? entry.effective_range ?? 0,
      );
      const category =
        normalizeCategory(entry.category ?? entry.range_category ?? null) ??
        (rangeValue > 0 ? 'ranged' : 'melee');
      let path = Array.isArray(entry.path)
        ? entry.path
            .map((value) => Number.parseInt(value, 10))
            .filter((value) => Number.isFinite(value))
        : [];
      if (!path.length || path[path.length - 1] !== id) {
        path = [...path, id];
      }
      let pathLabels = Array.isArray(entry.path_labels)
        ? entry.path_labels.map((value) => String(value))
        : [];
      if (!pathLabels.length || pathLabels.length !== path.length) {
        pathLabels = path.map((value, index) => {
          if (index === path.length - 1) {
            return name;
          }
          const ancestor = weaponMap.get(String(path[index]));
          return ancestor && ancestor.name ? ancestor.name : `#${path[index]}`;
        });
      }
      weaponMap.set(String(id), {
        id,
        name,
        parent_id:
          entry.parent_id !== undefined && entry.parent_id !== null
            ? Number(entry.parent_id)
            : path.length > 1
            ? path[path.length - 2]
            : null,
        depth: Number.isFinite(Number(entry.depth))
          ? Number(entry.depth)
          : Math.max(path.length - 1, 0),
        path,
        path_labels: pathLabels,
        path_text:
          typeof entry.path_text === 'string' && entry.path_text.trim()
            ? entry.path_text.trim()
            : pathLabels.join(' / '),
        category,
        range_value: Number.isFinite(rangeValue) ? rangeValue : 0,
        is_leaf: entry.is_leaf !== undefined ? Boolean(entry.is_leaf) : true,
      });
    });
  }

  function initializeCollapsedState(nodes) {
    (Array.isArray(nodes) ? nodes : []).forEach((node) => {
      if (!node) {
        return;
      }
      if (node.has_children) {
        collapsedNodes.add(String(node.id));
      }
      initializeCollapsedState(node.children);
    });
  }

  initializeCollapsedState(treeData);

  function ensureNodeVisible(weaponId) {
    const meta = weaponMap.get(String(weaponId));
    if (!meta || !Array.isArray(meta.path)) {
      return;
    }
    meta.path.slice(0, -1).forEach((ancestorId) => {
      collapsedNodes.delete(String(ancestorId));
    });
  }

  function toggleNode(nodeId, forceOpen) {
    const key = String(nodeId);
    if (forceOpen === true) {
      collapsedNodes.delete(key);
    } else if (forceOpen === false) {
      collapsedNodes.add(key);
    } else if (collapsedNodes.has(key)) {
      collapsedNodes.delete(key);
    } else {
      collapsedNodes.add(key);
    }
    renderTree();
    updateSelectionState();
  }

  function createNodeElement(node) {
    const li = document.createElement('li');
    li.className = 'weapon-tree-node';
    li.dataset.weaponNode = String(node.id);

    const row = document.createElement('div');
    row.className = 'weapon-tree-row d-flex align-items-center gap-2 py-1';
    li.appendChild(row);

    if (node.has_children) {
      const toggleBtn = document.createElement('button');
      toggleBtn.type = 'button';
      toggleBtn.className = 'btn btn-sm btn-outline-secondary weapon-tree-toggle';
      const collapsed = collapsedNodes.has(String(node.id));
      toggleBtn.textContent = collapsed ? '▸' : '▾';
      toggleBtn.setAttribute('aria-label', collapsed ? 'Rozwiń gałąź' : 'Zwiń gałąź');
      toggleBtn.setAttribute('aria-expanded', collapsed ? 'false' : 'true');
      toggleBtn.addEventListener('click', (event) => {
        event.preventDefault();
        toggleNode(node.id);
      });
      row.appendChild(toggleBtn);
    } else {
      const spacer = document.createElement('span');
      spacer.className = 'weapon-tree-toggle-placeholder';
      spacer.style.display = 'inline-block';
      spacer.style.width = '1.75rem';
      spacer.setAttribute('aria-hidden', 'true');
      row.appendChild(spacer);
    }

    if (node.is_leaf) {
      const button = document.createElement('button');
      button.type = 'button';
      button.className =
        'btn btn-sm btn-outline-secondary weapon-tree-select flex-grow-1 text-start';
      button.dataset.weaponSelect = String(node.id);
      button.textContent = node.name;
      button.title = node.path_text || node.name;
      button.addEventListener('click', (event) => {
        event.preventDefault();
        setSelectedNode(node.id);
      });
      button.addEventListener('dblclick', (event) => {
        event.preventDefault();
        setSelectedNode(node.id);
        handleAdd();
      });
      row.appendChild(button);
    } else {
      const label = document.createElement('button');
      label.type = 'button';
      label.className =
        'btn btn-sm btn-outline-secondary weapon-tree-group flex-grow-1 text-start';
      label.dataset.weaponSelect = String(node.id);
      label.textContent = node.name;
      label.title = node.path_text || node.name;
      label.addEventListener('click', (event) => {
        event.preventDefault();
        setSelectedNode(node.id, { allowGroup: true });
      });
      label.addEventListener('dblclick', (event) => {
        event.preventDefault();
        setSelectedNode(node.id, { allowGroup: true });
        handleAdd();
      });
      row.appendChild(label);
    }

    const badge = document.createElement('span');
    if (node.is_leaf) {
      badge.className = 'badge text-bg-secondary weapon-tree-meta';
      badge.textContent = node.range_value > 0 ? `${node.range_value}"` : 'Wręcz';
    } else {
      badge.className = 'badge text-bg-light border text-muted weapon-tree-meta';
      badge.textContent = `${node.children.length}`;
      badge.title = 'Liczba wariantów';
    }
    row.appendChild(badge);

    if (node.children && node.children.length) {
      const childList = document.createElement('ul');
      childList.className = 'list-unstyled mb-0 weapon-tree-children ms-3';
      if (collapsedNodes.has(String(node.id))) {
        childList.hidden = true;
      }
      node.children.forEach((child) => {
        childList.appendChild(createNodeElement(child));
      });
      li.appendChild(childList);
    }

    return li;
  }

  function renderTree() {
    if (!treeRoot) {
      return;
    }
    treeRoot.innerHTML = '';
    treeRoot.classList.add('d-flex', 'flex-column', 'gap-2');
    treeRoot.setAttribute('role', 'tree');

    if (!Array.isArray(treeData) || !treeData.length) {
      const empty = document.createElement('p');
      empty.className = 'text-muted mb-0 fst-italic small';
      empty.textContent = 'Brak dostępnego uzbrojenia.';
      treeRoot.appendChild(empty);
      return;
    }

    const list = document.createElement('ul');
    list.className = 'list-unstyled mb-0 weapon-tree-root';
    treeData.forEach((node) => {
      list.appendChild(createNodeElement(node));
    });
    treeRoot.appendChild(list);
  }

  function updateTriggerLabel() {
    if (!treeTrigger) {
      return;
    }
    const labelElement = treeTriggerLabel || treeTrigger;
    const placeholder =
      treeTrigger.dataset.weaponTreePlaceholder ||
      treeTriggerLabel?.dataset.weaponTreePlaceholder ||
      treePlaceholder;
    let labelText = placeholder;
    let titleText = placeholder || '';
    if (selectedWeaponId) {
      const meta = getWeaponMeta(selectedWeaponId);
      if (meta) {
        labelText = meta.name || placeholder;
        titleText = meta.pathText || meta.name || labelText;
      }
    }
    if (labelElement) {
      labelElement.textContent = labelText;
    }
    if (titleText) {
      treeTrigger.title = titleText;
    } else {
      treeTrigger.removeAttribute('title');
    }
  }

  function updateSelectionState() {
    if (addButton) {
      if (treeRoot) {
        addButton.disabled = !selectedWeaponId;
      } else {
        addButton.disabled = false;
      }
    }
    updateTriggerLabel();
    if (!treeRoot) {
      return;
    }
    treeRoot.querySelectorAll('[data-weapon-select]').forEach((button) => {
      const nodeId = button.dataset.weaponSelect;
      const isSelected = selectedWeaponId && nodeId === selectedWeaponId;
      button.classList.toggle('btn-primary', Boolean(isSelected));
      button.classList.toggle('btn-outline-secondary', !isSelected);
      const nodeElement = button.closest('[data-weapon-node]');
      if (nodeElement) {
        nodeElement.classList.toggle('active', Boolean(isSelected));
      }
    });
  }

  function setSelectedNode(weaponId, options = {}) {
    const key = String(weaponId ?? '');
    if (!key) {
      selectedWeaponId = null;
      updateSelectionState();
      return;
    }
    const meta = weaponMap.get(key);
    if (!meta) {
      return;
    }
    const allowGroup = Boolean(options && options.allowGroup);
    if (!meta.is_leaf && !allowGroup) {
      return;
    }
    selectedWeaponId = key;
    ensureNodeVisible(meta.id);
    if (selectEl) {
      selectEl.value = key;
    }
    renderTree();
    updateSelectionState();
    if (treeTrigger && treeContainer && treeExpanded) {
      treeExpanded = false;
      syncTreeVisibility();
      if (typeof treeTrigger.focus === 'function') {
        treeTrigger.focus();
      }
    }
  }

  function getWeaponMeta(weaponId, entry) {
    const idKey =
      weaponId !== undefined && weaponId !== null ? weaponId : entry ? entry.weapon_id : undefined;
    const meta = idKey !== undefined && idKey !== null ? weaponMap.get(String(idKey)) : undefined;
    const rangeSource =
      (entry && entry.range_value !== undefined ? entry.range_value : undefined) ??
      (entry && entry.range !== undefined ? entry.range : undefined) ??
      (meta && meta.range_value !== undefined ? meta.range_value : undefined) ??
      0;
    const rangeValue = normalizeRangeValue(rangeSource);
    const categorySource =
      (entry && entry.category !== undefined && entry.category !== null ? entry.category : null) ??
      (meta ? meta.category : null);
    const category =
      normalizeCategory(categorySource) ?? (Number.isFinite(rangeValue) && rangeValue > 0 ? 'ranged' : 'melee');
    const pathText = meta && meta.path_text ? meta.path_text : '';
    const pathLabels = meta && Array.isArray(meta.path_labels) ? [...meta.path_labels] : [];
    const path = meta && Array.isArray(meta.path) ? [...meta.path] : [];
    const name =
      (meta && meta.name) ||
      (entry && entry.name) ||
      (selectEl && idKey !== undefined && idKey !== null
        ? selectEl.querySelector(`option[value="${String(idKey)}"]`)?.textContent
        : null) ||
      (idKey !== undefined && idKey !== null ? `Broń #${idKey}` : 'Broń');
    return {
      category,
      rangeValue: Number.isFinite(rangeValue) ? rangeValue : 0,
      pathText,
      pathLabels,
      path,
      name,
      isLeaf: Boolean(meta && meta.is_leaf),
    };
  }

  function parsePrimaryFlag(value) {
    if (typeof value === 'boolean') {
      return value;
    }
    if (typeof value === 'number') {
      return Number.isFinite(value) ? value !== 0 : false;
    }
    if (typeof value === 'string') {
      return ['1', 'true', 'on', 'yes'].includes(value.trim().toLowerCase());
    }
    return false;
  }

  function parseInitial() {
    if (!hiddenInput || !hiddenInput.value) {
      items = [];
      return;
    }
    try {
      const parsed = JSON.parse(hiddenInput.value);
      if (!Array.isArray(parsed)) {
        items = [];
        return;
      }
      items = parsed
        .map((entry) => {
          if (!entry) {
            return null;
          }
          const rawWeaponId = entry.weapon_id ?? entry.weaponId ?? entry.id;
          const weaponId = Number.parseInt(rawWeaponId, 10);
          if (!Number.isFinite(weaponId)) {
            return null;
          }
          const meta = getWeaponMeta(weaponId, entry);
          const name =
            entry.name ||
            meta.name ||
            weaponMap.get(String(weaponId))?.name ||
            `Broń #${weaponId}`;
          const rawCount = entry.count ?? entry.default_count ?? entry.quantity;
          let defaultCount = Number.parseInt(rawCount, 10);
          if (!Number.isFinite(defaultCount)) {
            defaultCount = parsePrimaryFlag(entry.is_default) ? 1 : 0;
          }
          if (defaultCount < 0) {
            defaultCount = 0;
          }
          const primaryFlag = parsePrimaryFlag(
            entry.is_primary ?? entry.primary ?? entry.is_primary_weapon,
          );
          return {
            weapon_id: weaponId,
            name,
            default_count: defaultCount,
            is_primary: primaryFlag && defaultCount > 0,
            category: meta.category,
            range_value: meta.rangeValue,
            path_text: meta.pathText,
            path: meta.path,
            path_labels: meta.pathLabels,
          };
        })
        .filter((entry) => entry && entry.weapon_id);
    } catch (err) {
      console.warn('Nie udało się odczytać listy broni', err);
      items = [];
    }
  }

  function updateHidden() {
    if (hiddenInput) {
      const payload = items.map((entry) => ({
        weapon_id: entry.weapon_id,
        name: entry.name,
        is_default: entry.default_count > 0,
        is_primary: Boolean(entry.is_primary && Number(entry.default_count) > 0),
        count: entry.default_count,
        default_count: entry.default_count,
        category: entry.category,
        range_value: entry.range_value,
      }));
      hiddenInput.value = JSON.stringify(payload);
    }
  }

  function moveItem(fromIndex, toIndex) {
    if (!Array.isArray(items)) {
      return;
    }
    const lastIndex = items.length - 1;
    if (
      fromIndex === toIndex ||
      fromIndex < 0 ||
      toIndex < 0 ||
      fromIndex > lastIndex ||
      toIndex > lastIndex
    ) {
      return;
    }
    const [entry] = items.splice(fromIndex, 1);
    items.splice(toIndex, 0, entry);
    updateHidden();
    renderList();
  }

  function ensureUnique(weaponId) {
    return !items.some((entry) => String(entry.weapon_id) === String(weaponId));
  }

  function sanitizePrimaryFlags() {
    if (!Array.isArray(items)) {
      items = [];
      return false;
    }
    if (!items.length) {
      return false;
    }
    let changed = false;
    items.forEach((entry) => {
      if (!entry) {
        return;
      }
      const countValue = Number(entry.default_count);
      const safeCount = Number.isFinite(countValue) ? countValue : 0;
      const shouldBePrimary = safeCount > 0 ? Boolean(entry.is_primary) : false;
      if (entry.is_primary !== shouldBePrimary) {
        entry.is_primary = shouldBePrimary;
        changed = true;
      }
    });
    return changed;
  }

  function renderList() {
    if (!listEl) {
      return;
    }
    listEl.innerHTML = '';
    if (!items.length) {
      const empty = document.createElement('p');
      empty.className = 'text-muted mb-0';
      empty.textContent = 'Nie wybrano jeszcze żadnej broni.';
      listEl.appendChild(empty);
      return;
    }
    const wrapper = document.createElement('div');
    wrapper.className = 'd-flex flex-column gap-2';
    items.forEach((item, index) => {
      const row = document.createElement('div');
      row.className = 'border rounded p-2 d-flex flex-wrap align-items-center gap-2';

      const nameWrapper = document.createElement('div');
      nameWrapper.className = 'flex-grow-1 d-flex flex-column';

      const nameRow = document.createElement('div');
      nameRow.className = 'd-flex flex-wrap align-items-center gap-2';

      const nameLabel = document.createElement('span');
      nameLabel.className = 'fw-semibold';
      nameLabel.textContent =
        item.name || weaponMap.get(String(item.weapon_id))?.name || `Broń #${item.weapon_id}`;
      nameRow.appendChild(nameLabel);

      const rangeBadge = document.createElement('span');
      rangeBadge.className = 'badge text-bg-secondary';
      rangeBadge.textContent = Number(item.range_value) > 0 ? `${item.range_value}"` : 'Wręcz';
      nameRow.appendChild(rangeBadge);

      nameWrapper.appendChild(nameRow);

      const defaultGroup = document.createElement('div');
      defaultGroup.className = 'd-flex align-items-center gap-2 weapon-default-group';
      const defaultLabel = document.createElement('label');
      defaultLabel.className = 'form-label mb-0 small text-nowrap';
      defaultLabel.textContent = 'Domyślnie:';
      defaultLabel.setAttribute('for', `weapon-default-count-${item.weapon_id}-${index}`);
      const defaultField = document.createElement('input');
      defaultField.className = 'form-control form-control-sm weapon-default-count-input';
      defaultField.type = 'number';
      defaultField.min = '0';
      defaultField.value = Number.isFinite(item.default_count) ? item.default_count : 0;
      defaultField.id = `weapon-default-count-${item.weapon_id}-${index}`;
      defaultField.addEventListener('change', () => {
        const parsed = Number.parseInt(defaultField.value, 10);
        const safeValue = Number.isFinite(parsed) && parsed >= 0 ? parsed : 0;
        defaultField.value = safeValue;
        if (items[index]) {
          items[index].default_count = safeValue;
        }
        sanitizePrimaryFlags();
        updateHidden();
        renderList();
      });
      defaultGroup.appendChild(defaultLabel);
      defaultGroup.appendChild(defaultField);

      const primaryWrapper = document.createElement('div');
      primaryWrapper.className = 'form-check mb-0 d-flex align-items-center gap-2';
      const primaryInput = document.createElement('input');
      primaryInput.type = 'checkbox';
      primaryInput.className = 'form-check-input';
      const primaryId = `weapon-primary-${pickerId}-${item.weapon_id}-${index}`;
      primaryInput.id = primaryId;
      const hasDefault = Number(item.default_count) > 0;
      primaryInput.checked = Boolean(item.is_primary) && hasDefault;
      primaryInput.disabled = !hasDefault;
      primaryInput.addEventListener('change', () => {
        if (!items[index]) {
          return;
        }
        items[index].is_primary = Boolean(primaryInput.checked);
        const changed = sanitizePrimaryFlags();
        updateHidden();
        if (changed) {
          renderList();
        }
      });
      const primaryLabel = document.createElement('label');
      primaryLabel.className = 'form-check-label small';
      primaryLabel.setAttribute('for', primaryId);
      primaryLabel.textContent = 'Podstawowa';
      primaryWrapper.appendChild(primaryInput);
      primaryWrapper.appendChild(primaryLabel);

      row.appendChild(nameWrapper);
      row.appendChild(defaultGroup);
      row.appendChild(primaryWrapper);

      const actionsWrapper = document.createElement('div');
      actionsWrapper.className = 'd-flex flex-column flex-sm-row gap-2';

      const reorderGroup = document.createElement('div');
      reorderGroup.className = 'btn-group-vertical';
      const moveUpBtn = document.createElement('button');
      moveUpBtn.type = 'button';
      moveUpBtn.className = 'btn btn-outline-secondary btn-sm';
      moveUpBtn.textContent = '↑';
      moveUpBtn.setAttribute('aria-label', 'Przesuń w górę');
      moveUpBtn.disabled = index === 0;
      moveUpBtn.addEventListener('click', (event) => {
        event.preventDefault();
        moveItem(index, index - 1);
      });
      const moveDownBtn = document.createElement('button');
      moveDownBtn.type = 'button';
      moveDownBtn.className = 'btn btn-outline-secondary btn-sm';
      moveDownBtn.textContent = '↓';
      moveDownBtn.setAttribute('aria-label', 'Przesuń w dół');
      moveDownBtn.disabled = index === items.length - 1;
      moveDownBtn.addEventListener('click', (event) => {
        event.preventDefault();
        moveItem(index, index + 1);
      });
      reorderGroup.appendChild(moveUpBtn);
      reorderGroup.appendChild(moveDownBtn);
      actionsWrapper.appendChild(reorderGroup);

      const removeBtn = document.createElement('button');
      removeBtn.type = 'button';
      removeBtn.className = 'btn btn-outline-danger btn-sm';
      removeBtn.textContent = 'Usuń';
      removeBtn.addEventListener('click', () => {
        items.splice(index, 1);
        updateHidden();
        renderList();
      });
      actionsWrapper.appendChild(removeBtn);

      row.appendChild(actionsWrapper);
      wrapper.appendChild(row);
    });
    listEl.appendChild(wrapper);
  }

  function handleAdd() {
    const selectedId = selectedWeaponId || (selectEl ? selectEl.value : '');
    if (!selectedId) {
      return;
    }
    if (!ensureUnique(selectedId)) {
      if (selectEl) {
        selectEl.value = '';
      }
      selectedWeaponId = null;
      updateSelectionState();
      return;
    }
    const meta = getWeaponMeta(selectedId);
    const rawCount = defaultCountInput ? Number.parseInt(defaultCountInput.value, 10) : 0;
    const safeCount = Number.isFinite(rawCount) && rawCount >= 0 ? rawCount : 0;
    items.push({
      weapon_id: Number.parseInt(selectedId, 10),
      name: meta.name,
      default_count: safeCount,
      is_primary: false,
      category: meta.category,
      range_value: meta.rangeValue,
      path_text: meta.pathText,
      path: meta.path,
      path_labels: meta.pathLabels,
    });
    sanitizePrimaryFlags();
    updateHidden();
    renderList();
    selectedWeaponId = null;
    if (selectEl) {
      selectEl.value = '';
    }
    if (defaultCountInput) {
      defaultCountInput.value = '0';
    }
    updateSelectionState();
  }

  if (addButton) {
    addButton.addEventListener('click', handleAdd);
  }

  if (selectEl && !treeRoot) {
    selectEl.addEventListener('change', () => {
      const value = selectEl.value;
      selectedWeaponId = value || null;
      updateSelectionState();
    });
  }

  parseInitial();
  if (Array.isArray(items)) {
    items.forEach((entry) => {
      if (entry && entry.weapon_id !== undefined && entry.weapon_id !== null) {
        ensureNodeVisible(entry.weapon_id);
      }
    });
  }
  renderTree();
  sanitizePrimaryFlags();
  updateHidden();
  renderList();
  updateSelectionState();
}


function initWeaponPickers() {
  document.querySelectorAll('[data-weapon-picker]').forEach((element) => {
    initWeaponPicker(element);
  });
}

function formatPoints(value) {
  const number = Number(value);
  if (!Number.isFinite(number)) {
    return value !== undefined && value !== null ? String(value) : '0';
  }
  const baseOptions = { minimumFractionDigits: 0, maximumFractionDigits: 2 };
  if (!Number.isInteger(number)) {
    baseOptions.minimumFractionDigits = 2;
  }
  return number.toLocaleString('pl-PL', baseOptions);
}

function createRosterItemElement(data, options = {}) {
  if (!data || typeof data !== 'object') {
    return null;
  }
  const { rosterId = '', isEditable = false } = options || {};
  const itemId = data.id !== undefined && data.id !== null ? String(data.id) : '';
  const count = Number.isFinite(Number(data.count)) ? Number(data.count) : 1;
  const cachedCost = Number.isFinite(Number(data.cached_cost)) ? Number(data.cached_cost) : 0;
  const unitName = data.unit_name || 'Jednostka';
  const unitQuality = data.unit_quality !== undefined ? data.unit_quality : '-';
  const unitDefense = data.unit_defense !== undefined ? data.unit_defense : '-';
  const unitToughness = data.unit_toughness !== undefined ? data.unit_toughness : '-';
  const unitCacheId =
    data.unit_cache_id !== undefined && data.unit_cache_id !== null
      ? String(data.unit_cache_id)
      : data.unit_id !== undefined && data.unit_id !== null
        ? String(data.unit_id)
        : '';
  const defaultSummary = data.default_summary || '';
  const loadoutSummary = data.loadout_summary || defaultSummary;
  const customName = typeof data.custom_name === 'string' ? data.custom_name : '';
  const baseCostPerModel = Number.isFinite(Number(data.base_cost_per_model))
    ? Number(data.base_cost_per_model)
    : 0;
  const toJsonString = (value, fallback) => {
    const base = value === undefined ? fallback : value;
    try {
      return JSON.stringify(base);
    } catch (err) {
      try {
        return JSON.stringify(fallback);
      } catch (innerErr) {
        if (Array.isArray(fallback)) {
          return '[]';
        }
        if (fallback && typeof fallback === 'object') {
          return '{}';
        }
        return 'null';
      }
    }
  };

  const outer = document.createElement('div');
  outer.className = 'list-group-item border-0 px-0 py-2';
  outer.setAttribute('data-roster-entry', '');

  const entry = document.createElement('div');
  entry.className = 'roster-unit-entry';
  outer.appendChild(entry);

  if (isEditable) {
    const reorder = document.createElement('div');
    reorder.className = 'roster-unit-reorder';
    entry.appendChild(reorder);

    ['up', 'down'].forEach((direction) => {
      const form = document.createElement('form');
      form.method = 'post';
      if (rosterId) {
        form.action = `/rosters/${rosterId}/units/${itemId || ''}/move`;
      }
      form.setAttribute('data-roster-move-form', '');

      const hidden = document.createElement('input');
      hidden.type = 'hidden';
      hidden.name = 'direction';
      hidden.value = direction;
      form.appendChild(hidden);

      const button = document.createElement('button');
      button.type = 'submit';
      button.className = 'btn btn-outline-secondary btn-sm';
      button.setAttribute('data-roster-move', '');
      button.setAttribute(
        'aria-label',
        direction === 'up' ? 'Przesuń jednostkę w górę' : 'Przesuń jednostkę w dół',
      );
      button.textContent = direction === 'up' ? '↑' : '↓';
      form.appendChild(button);

      reorder.appendChild(form);
    });
  }

  const item = document.createElement('div');
  item.className =
    'roster-unit-item roster-card text-start position-relative flex-grow-1 border rounded p-3 bg-body';
  item.setAttribute('data-roster-item', '');
  if (itemId) {
    item.setAttribute('data-roster-unit-id', itemId);
  }
  item.setAttribute('data-unit-name', unitName);
  item.setAttribute('data-unit-count', String(count));
  item.setAttribute('data-unit-cost', String(cachedCost));
  item.setAttribute('data-base-cost-per-model', String(baseCostPerModel));
  item.setAttribute('data-unit-quality', String(unitQuality));
  item.setAttribute('data-unit-defense', String(unitDefense));
  item.setAttribute('data-unit-toughness', String(unitToughness));
  item.setAttribute('data-unit-custom-name', customName);
  if (unitCacheId) {
    item.setAttribute('data-unit-cache-id', unitCacheId);
  }
  if (data.unit_flags !== undefined && data.unit_flags !== null) {
    item.setAttribute('data-unit-flags', String(data.unit_flags));
  }
  item.setAttribute('data-default-summary', defaultSummary || '');
  item.setAttribute('data-weapon-options', toJsonString(data.weapon_options, []));
  item.setAttribute('data-passives', toJsonString(data.passive_items, []));
  item.setAttribute('data-actives', toJsonString(data.active_items, []));
  item.setAttribute('data-auras', toJsonString(data.aura_items, []));
  item.setAttribute('data-selected-passives', toJsonString(data.selected_passive_items, []));
  item.setAttribute('data-selected-actives', toJsonString(data.selected_active_items, []));
  item.setAttribute('data-selected-auras', toJsonString(data.selected_aura_items, []));
  item.setAttribute('data-loadout', toJsonString(data.loadout, {}));
  item.setAttribute('data-unit-classification', toJsonString(data.classification, null));
  item.setAttribute('role', 'button');
  item.setAttribute('tabindex', '0');

  const costBadge = document.createElement('span');
  costBadge.className = 'badge text-bg-primary roster-cost-badge';
  costBadge.setAttribute('data-roster-unit-cost', '');
  costBadge.textContent = `${formatPoints(cachedCost)} pkt`;
  item.appendChild(costBadge);

  const title = document.createElement('div');
  title.className = 'fw-semibold';
  title.setAttribute('data-roster-unit-title', '');
  title.textContent = `${count}x ${unitName}`;
  item.appendChild(title);

  const custom = document.createElement('div');
  custom.className = 'text-muted small';
  custom.setAttribute('data-roster-unit-custom', '');
  const trimmedCustom = customName.trim();
  custom.textContent = trimmedCustom;
  if (!trimmedCustom) {
    custom.classList.add('d-none');
  }
  item.appendChild(custom);

  const stats = document.createElement('div');
  stats.className = 'text-muted small';
  stats.textContent = `Jakość ${unitQuality} / Obrona ${unitDefense} / Wytrzymałość ${unitToughness}`;
  item.appendChild(stats);

  const abilities = document.createElement('div');
  abilities.className = 'd-flex flex-wrap gap-1 mt-2';
  abilities.setAttribute('data-roster-unit-abilities', '');
  item.appendChild(abilities);

  const loadoutEl = document.createElement('div');
  loadoutEl.className = 'text-muted small mt-2';
  loadoutEl.setAttribute('data-roster-unit-loadout', '');
  loadoutEl.textContent = `Uzbrojenie: ${loadoutSummary || '-'}`;
  item.appendChild(loadoutEl);

  entry.appendChild(item);

  return outer;
}

function renderPassiveEditor(
  container,
  items,
  stateMap,
  modelCount,
  editable,
  onChange,
  getDelta,
) {
  if (!container) {
    return false;
  }
  container.innerHTML = '';
  const safeItems = (Array.isArray(items) ? items : []).filter(
    (entry) => entry && !entry.is_army_rule,
  );
  if (!safeItems.length) {
    return false;
  }
  const totalModels = Math.max(Number(modelCount) || 0, 0);
  const wrapper = document.createElement('div');
  wrapper.className = 'd-flex flex-column gap-2';
  safeItems.forEach((entry) => {
    if (!entry || !entry.slug) {
      return;
    }
    const slug = String(entry.slug);
    const normalizedSlug = slug.trim().toLowerCase();
    const isLockedAbility = Boolean(entry.is_mandatory);
    let currentValue = Number(stateMap.get(slug));
    if (!Number.isFinite(currentValue)) {
      currentValue = Number(entry.default_count ?? (entry.is_default ? 1 : 0));
    }
    if (!Number.isFinite(currentValue) || currentValue <= 0) {
      currentValue = 0;
    } else {
      currentValue = 1;
    }
    if (isLockedAbility) {
      currentValue = 1;
    }
    stateMap.set(slug, currentValue);

    const row = document.createElement('div');
    row.className = 'roster-ability-item';

    const info = document.createElement('div');
    info.className = 'roster-ability-details flex-grow-1';
    const name = document.createElement('span');
    name.className = 'roster-ability-label';
    name.textContent = entry.label || entry.raw || slug;
    if (entry.description) {
      name.title = entry.description;
    }
    info.appendChild(name);
    const cost = document.createElement('span');
    cost.className = 'roster-ability-cost';
    const costValue = Number(entry.cost);
    const multiplier = Math.max(totalModels, 1);
    let currentFlag = currentValue > 0 ? 1 : 0;
    if (isLockedAbility) {
      currentFlag = 1;
    }
    const computeDelta = () => {
      if (typeof getDelta === 'function') {
        try {
          const context = {
            slug,
            entry,
            currentFlag,
            models: totalModels,
          };
          const deltaResult = getDelta(context);
          if (deltaResult && typeof deltaResult === 'object' && Object.prototype.hasOwnProperty.call(deltaResult, 'diff')) {
            const diffValue = Number(deltaResult.diff);
            if (Number.isFinite(diffValue)) {
              return diffValue;
            }
          }
          const numericResult = Number(deltaResult);
          if (Number.isFinite(numericResult)) {
            return numericResult;
          }
        } catch (err) {
          console.warn('Nie udało się obliczyć kosztu zdolności pasywnej', slug, err);
        }
      }
      if (Number.isFinite(costValue)) {
        return costValue * multiplier;
      }
      return Number.NaN;
    };
    let deltaValue = computeDelta();
    const formatDeltaText = () => {
      if (!Number.isFinite(deltaValue) || Math.abs(deltaValue) < 1e-9) {
        return 'Δ 0 pkt';
      }
      const prefix = deltaValue > 0 ? '+' : '-';
      return `Δ ${prefix}${formatPoints(Math.abs(deltaValue))} pkt`;
    };
    cost.textContent = formatDeltaText();
    info.appendChild(cost);
    row.appendChild(info);

    const controls = document.createElement('div');
    controls.className = 'roster-ability-controls text-end';

    if (editable) {
      const wrapperCheck = document.createElement('div');
      wrapperCheck.className = 'form-check form-switch mb-0';
      const input = document.createElement('input');
      input.type = 'checkbox';
      input.className = 'form-check-input';
      input.id = `passive-${slug}-${Math.random().toString(16).slice(2)}`;
      input.checked = currentFlag > 0;
      if (isLockedAbility) {
        input.disabled = true;
      }
      const label = document.createElement('label');
      label.className = 'form-check-label small';
      label.setAttribute('for', input.id);
      const updateLabel = () => {
        if (isLockedAbility) {
          label.textContent = 'Zawsze aktywna';
          return;
        }
        label.textContent = input.checked ? 'Aktywna' : 'Wyłączona';
      };
      updateLabel();
      if (!isLockedAbility) {
        input.addEventListener('change', () => {
          const flag = input.checked ? 1 : 0;
          stateMap.set(slug, flag);
          currentFlag = flag;
          deltaValue = computeDelta();
          cost.textContent = formatDeltaText();
          updateLabel();
          if (typeof onChange === 'function') {
            onChange();
          }
        });
      }
      wrapperCheck.appendChild(input);
      wrapperCheck.appendChild(label);
      controls.appendChild(wrapperCheck);
    } else {
      const status = document.createElement('div');
      status.className = 'text-muted small';
      status.textContent = currentFlag > 0 ? 'Aktywna' : 'Wyłączona';
      controls.appendChild(status);
    }

    row.appendChild(controls);
    wrapper.appendChild(row);
  });

  if (!wrapper.childElementCount) {
    return false;
  }
  container.appendChild(wrapper);
  return true;
}

function normalizeLoadoutKey(rawKey) {
  if (rawKey === undefined || rawKey === null) {
    return '';
  }
  if (typeof rawKey === 'string') {
    const trimmed = rawKey.trim();
    return trimmed ? trimmed : '';
  }
  if (typeof rawKey === 'number') {
    return Number.isFinite(rawKey) ? String(rawKey) : '';
  }
  if (typeof rawKey === 'bigint') {
    return rawKey.toString();
  }
  const numeric = Number(rawKey);
  if (Number.isFinite(numeric)) {
    return String(numeric);
  }
  const text = String(rawKey).trim();
  return text ? text : '';
}

function resolveLoadoutEntryKey(entry, ...idKeys) {
  if (!entry || typeof entry !== 'object') {
    return '';
  }
  const candidates = [];
  const loadoutKey = entry.loadout_key ?? entry.loadoutKey;
  if (loadoutKey !== undefined && loadoutKey !== null) {
    candidates.push(loadoutKey);
  }
  const flatIdKeys = [];
  idKeys.forEach((key) => {
    if (!key) {
      return;
    }
    if (Array.isArray(key)) {
      key.forEach((inner) => {
        if (inner) {
          flatIdKeys.push(inner);
        }
      });
      return;
    }
    flatIdKeys.push(key);
  });
  flatIdKeys.push('id');
  const seen = new Set();
  flatIdKeys.forEach((key) => {
    if (!key || seen.has(key)) {
      return;
    }
    seen.add(key);
    if (Object.prototype.hasOwnProperty.call(entry, key)) {
      candidates.push(entry[key]);
    }
  });
  for (let index = 0; index < candidates.length; index += 1) {
    const normalized = normalizeLoadoutKey(candidates[index]);
    if (normalized) {
      return normalized;
    }
  }
  return '';
}

function createLoadoutState(rawLoadout) {
  const state = {
    weapons: new Map(),
    active: new Map(),
    aura: new Map(),
    passive: new Map(),
    activeLabels: new Map(),
    auraLabels: new Map(),
    mode: 'per_model',
  };
  if (!rawLoadout || typeof rawLoadout !== 'object') {
    return state;
  }
  if (typeof rawLoadout.mode === 'string') {
    state.mode = rawLoadout.mode;
  }
  const sections = [
    ['weapons', 'weapon_id'],
    ['active', 'ability_id'],
    ['aura', 'ability_id'],
  ];
  sections.forEach(([section, idKey]) => {
    const values = rawLoadout[section];
    if (!values) {
      return;
    }
    let entries;
    if (Array.isArray(values)) {
      entries = values;
    } else if (typeof values === 'object') {
      entries = Object.entries(values).map(([id, count]) => ({ id, per_model: count }));
    } else {
      entries = [];
    }
    entries.forEach((entry) => {
      if (!entry) {
        return;
      }
      const key = resolveLoadoutEntryKey(entry, idKey, ['weapon_id', 'ability_id']);
      if (!key) {
        return;
      }
      const rawCount = entry.per_model ?? entry.count ?? 0;
      let parsedCount = Number(rawCount);
      if (!Number.isFinite(parsedCount) || parsedCount < 0) {
        parsedCount = 0;
      }
      state[section].set(key, parsedCount);
    });
  });
  const passiveSource = rawLoadout.passive;
  if (passiveSource && typeof passiveSource === 'object') {
    let entries;
    if (Array.isArray(passiveSource)) {
      entries = passiveSource;
    } else {
      entries = Object.entries(passiveSource).map(([slug, enabled]) => ({ slug, enabled }));
    }
    entries.forEach((entry) => {
      if (!entry) {
        return;
      }
      const slug = entry.slug ?? entry.id;
      if (slug === undefined || slug === null) {
        return;
      }
      const rawValue = entry.enabled ?? entry.count ?? entry.value;
      const numeric = Number(rawValue);
      let flag = 0;
      if (typeof rawValue === 'boolean') {
        flag = rawValue ? 1 : 0;
      } else if (Number.isFinite(numeric)) {
        flag = numeric > 0 ? 1 : 0;
      } else if (rawValue) {
        flag = 1;
      }
      state.passive.set(String(slug), flag);
    });
  }
  const labelSections = [
    ['activeLabels', rawLoadout.active_labels],
    ['auraLabels', rawLoadout.aura_labels],
  ];
  labelSections.forEach(([targetKey, source]) => {
    const target = state[targetKey];
    if (!(target instanceof Map) || !source) {
      return;
    }
    let entries;
    if (Array.isArray(source)) {
      entries = source;
    } else if (typeof source === 'object') {
      entries = Object.entries(source).map(([id, name]) => ({
        id,
        name,
      }));
    } else {
      entries = [];
    }
    entries.forEach((entry) => {
      if (!entry) {
        return;
      }
      const key = resolveLoadoutEntryKey(entry, 'ability_id');
      if (!key) {
        return;
      }
      const rawName = entry.name ?? entry.value ?? entry.label;
      if (rawName === undefined || rawName === null) {
        return;
      }
      const trimmed = String(rawName).trim().slice(0, ABILITY_NAME_MAX_LENGTH);
      if (!trimmed) {
        return;
      }
      target.set(key, trimmed);
    });
  });
  return state;
}

function cloneLoadoutState(state) {
  const cloneSection = (section) => {
    if (section instanceof Map) {
      return new Map(section);
    }
    return new Map();
  };
  if (!state || typeof state !== 'object') {
    return {
      weapons: new Map(),
      active: new Map(),
      aura: new Map(),
      passive: new Map(),
      activeLabels: new Map(),
      auraLabels: new Map(),
      mode: 'per_model',
    };
  }
  return {
    weapons: cloneSection(state.weapons),
    active: cloneSection(state.active),
    aura: cloneSection(state.aura),
    passive: cloneSection(state.passive),
    activeLabels: cloneSection(state.activeLabels),
    auraLabels: cloneSection(state.auraLabels),
    mode: state.mode === 'total' ? 'total' : 'per_model',
  };
}

function serializeLoadoutState(state) {
  const result = {
    weapons: [],
    active: [],
    aura: [],
    passive: [],
    active_labels: [],
    aura_labels: [],
    mode: 'total',
  };
  if (!state) {
    return JSON.stringify(result);
  }
  result.mode = state.mode === 'total' ? 'total' : 'per_model';
  state.weapons.forEach((value, id) => {
    result.weapons.push({ id, count: value });
  });
  state.active.forEach((value, id) => {
    result.active.push({ id, count: value });
  });
  state.aura.forEach((value, id) => {
    result.aura.push({ id, count: value });
  });
  state.passive.forEach((value, slug) => {
    result.passive.push({ slug, enabled: Boolean(value) });
  });
  if (state.activeLabels instanceof Map) {
    state.activeLabels.forEach((value, id) => {
      const text = typeof value === 'string' ? value.trim() : String(value || '').trim();
      if (!text) {
        return;
      }
      result.active_labels.push({ id, name: text.slice(0, ABILITY_NAME_MAX_LENGTH) });
    });
  }
  if (state.auraLabels instanceof Map) {
    state.auraLabels.forEach((value, id) => {
      const text = typeof value === 'string' ? value.trim() : String(value || '').trim();
      if (!text) {
        return;
      }
      result.aura_labels.push({ id, name: text.slice(0, ABILITY_NAME_MAX_LENGTH) });
    });
  }
  return JSON.stringify(result);
}

function ensureStateEntries(map, entries, idKey, defaultKey, options = {}) {
  const safeEntries = Array.isArray(entries) ? entries : [];
  const fallbackIdKeys = Array.isArray(options.fallbackIdKeys) ? options.fallbackIdKeys : [];
  safeEntries.forEach((entry) => {
    if (!entry) {
      return;
    }
    const key = resolveLoadoutEntryKey(entry, idKey, fallbackIdKeys);
    if (!key) {
      return;
    }
    let defaultCount = Number(entry[defaultKey] ?? 0);
    if (!Number.isFinite(defaultCount) || defaultCount < 0) {
      defaultCount = 0;
    }
    if (!map.has(key)) {
      map.set(key, defaultCount);
    }
  });
}

function ensurePassiveStateEntries(map, entries) {
  const safeEntries = Array.isArray(entries) ? entries : [];
  safeEntries.forEach((entry) => {
    if (!entry) {
      return;
    }
    const slug = entry.slug || entry.value || entry.label;
    if (!slug) {
      return;
    }
    let defaultCount = Number(entry.default_count ?? (entry.is_default ? 1 : 0));
    if (!Number.isFinite(defaultCount) || defaultCount <= 0) {
      defaultCount = 0;
    } else {
      defaultCount = 1;
    }
    const key = String(slug);
    if (!map.has(key)) {
      map.set(key, defaultCount);
    }
  });
}

function formatAbilityDisplayLabel(baseLabel, customName) {
  const base = typeof baseLabel === 'string' ? baseLabel.trim() : '';
  const custom = typeof customName === 'string' ? customName.trim() : '';
  if (custom && base) {
    return `${custom} [${base}]`;
  }
  if (custom) {
    return custom;
  }
  return base;
}

function renderAbilityEditor(
  container,
  items,
  stateMap,
  labelMap = null,
  modelCount,
  editable,
  onChange,
) {

  if (!container) {
    return false;
  }
  container.innerHTML = '';
  const safeItems = Array.isArray(items) ? items : [];
  if (!safeItems.length) {
    return false;
  }
  const wrapper = document.createElement('div');
  wrapper.className = 'd-flex flex-column gap-2';
  const safeLabelMap = labelMap instanceof Map ? labelMap : null;
  const maxCount = Math.max(Number(modelCount) || 0, 0);
  safeItems.forEach((item) => {
    if (!item) {
      return;
    }
    const abilityKey = resolveLoadoutEntryKey(item, 'ability_id');
    if (!abilityKey) {
      return;
    }
    let totalCount = Number(stateMap.get(abilityKey));
    if (!Number.isFinite(totalCount) || totalCount < 0) {
      totalCount = Number(item.default_count ?? 0);
      if (!Number.isFinite(totalCount) || totalCount < 0) {
        totalCount = 0;
      }
    }
    if (maxCount > 0 && totalCount > maxCount) {
      totalCount = maxCount;
    }
    stateMap.set(abilityKey, totalCount);

    const row = document.createElement('div');
    row.className = 'roster-ability-item';

    const info = document.createElement('div');
    info.className = 'roster-ability-details flex-grow-1';
    const name = document.createElement('span');
    name.className = 'roster-ability-label';
    const baseLabel = item.label || 'Zdolność';

    let customName = '';
    if (safeLabelMap && safeLabelMap.has(abilityKey)) {
      const override = safeLabelMap.get(abilityKey);
      if (typeof override === 'string') {
        customName = override.trim();
      } else if (override !== undefined && override !== null) {
        customName = String(override).trim();
      }
    }
    if (!customName && typeof item.custom_name === 'string') {
      customName = item.custom_name;
    }
    if (item.description) {
      name.title = item.description;
    }
    name.textContent = formatAbilityDisplayLabel(baseLabel, customName);

    info.appendChild(name);
    const cost = document.createElement('span');
    cost.className = 'roster-ability-cost';
    if (item.cost !== undefined && item.cost !== null) {
      cost.textContent = `+${formatPoints(item.cost)} pkt/model`;
    } else {
      cost.textContent = 'wliczone';
    }
    info.appendChild(cost);

    if (!editable && customName) {
      const customInfo = document.createElement('div');
      customInfo.className = 'text-muted small mt-1';
      customInfo.textContent = `Nazwa własna: ${customName}`;

      info.appendChild(customInfo);
    }
    row.appendChild(info);

    const controls = document.createElement('div');
    controls.className = 'roster-ability-controls text-end';
    if (editable) {
      const input = document.createElement('input');
      input.type = 'number';
      input.className = 'form-control form-control-sm roster-count-input';
      input.min = '0';
      input.value = String(totalCount);
      if (maxCount > 0) {
        input.max = String(maxCount);
      }
      input.addEventListener('change', () => {
        let nextValue = Number(input.value);
        if (!Number.isFinite(nextValue) || nextValue < 0) {
          nextValue = 0;
        }
        if (maxCount > 0 && nextValue > maxCount) {
          nextValue = maxCount;
        }
        input.value = String(nextValue);
        stateMap.set(abilityKey, nextValue);
        const hasCustomInput = typeof customInput !== 'undefined' && customInput;
        if (nextValue <= 0) {
          if (typeof applyCustomName === 'function') {
            applyCustomName('');
          }
          if (hasCustomInput) {
            customInput.value = '';
            customInput.disabled = true;
          }
        } else if (hasCustomInput) {
          customInput.disabled = false;
          if (typeof formatDisplayLabel === 'function' && currentCustomName) {
            formatDisplayLabel(currentCustomName);
          }
        }
        if (typeof onChange === 'function') {
          onChange();
        }
      });
      controls.appendChild(input);
    } else {
      const valueDisplay = document.createElement('div');
      valueDisplay.className = 'text-muted small';
      valueDisplay.textContent = `${formatPoints(totalCount)} szt.`;
      controls.appendChild(valueDisplay);
    }

    row.appendChild(controls);
    wrapper.appendChild(row);
  });
  if (!wrapper.childElementCount) {
    return false;
  }
  container.appendChild(wrapper);
  return true;
}

function toggleSectionVisibility(container, isVisible) {
  if (!container) {
    return;
  }
  const wrapper = container.closest('[data-roster-section]');
  if (wrapper) {
    wrapper.classList.toggle('d-none', !isVisible);
  }
}

function renderWeaponEditor(
  container,
  options,
  stateMap,
  modelCount,
  editable,
  onChange,
  stateMode = 'total',
) {
  if (!container) {
    return false;
  }
  container.innerHTML = '';
  const safeOptions = Array.isArray(options) ? options : [];
  if (!safeOptions.length) {
    return false;
  }
  const normalizedMode = stateMode === 'per_model' ? 'per_model' : 'total';
  const numericModelCount = Math.max(Number(modelCount) || 0, 0);
  const weaponInfoMap = new Map();
  const classInfoMap = new Map();
  const inputRefs = new Map();
  const wrapper = document.createElement('div');
  wrapper.className = 'd-flex flex-column gap-2';
  const parseSafeNumber = (value) => {
    const numeric = Number(value);
    if (!Number.isFinite(numeric) || numeric < 0) {
      return 0;
    }
    return numeric;
  };
  const getStoredCount = (key, fallback = 0) => {
    if (!(stateMap instanceof Map) || !key) {
      return 0;
    }
    const stored = Number(stateMap.get(key));
    if (Number.isFinite(stored) && stored >= 0) {
      return stored;
    }
    const fallbackNumeric = Number(fallback);
    if (Number.isFinite(fallbackNumeric) && fallbackNumeric >= 0) {
      return fallbackNumeric;
    }
    return 0;
  };
  safeOptions.forEach((option) => {
    if (!option || option.id === undefined || option.id === null) {
      return;
    }
    const weaponId = Number(option.id);
    if (!Number.isFinite(weaponId)) {
      return;
    }
    const weaponKey = resolveLoadoutEntryKey(option, 'id', ['weapon_id']);
    if (!weaponKey) {
      return;
    }
    const normalizedRange = normalizeRangeValue(option.range);
    const weaponClass = normalizedRange > 0 ? 'ranged' : 'melee';
    const defaultPerModel = parseSafeNumber(option.default_count ?? (option.is_default ? 1 : 0));
    const isDefaultWeapon = Boolean(option.is_default) || defaultPerModel > 0;
    const isPrimaryWeapon = Boolean(option.is_primary) && defaultPerModel > 0;
    const weaponMeta = {
      option,
      weaponKey,
      weaponClass,
      defaultPerModel,
      isPrimaryWeapon,
      isDefaultWeapon,
      currentValue: 0,
    };
    weaponInfoMap.set(weaponKey, weaponMeta);
    let classInfo = classInfoMap.get(weaponClass);
    if (!classInfo) {
      classInfo = {
        classKey: weaponClass,
        weapons: [],
        defaultWeapon: null,
        capacity: 0,
        total: 0,
      };
      classInfoMap.set(weaponClass, classInfo);
    }
    let totalCount = Number(stateMap.get(weaponKey));
    if (!Number.isFinite(totalCount) || totalCount < 0) {
      totalCount = Number(option.default_count ?? 0);
      if (!Number.isFinite(totalCount) || totalCount < 0) {
        totalCount = 0;
      }
    }
    stateMap.set(weaponKey, totalCount);
    weaponMeta.currentValue = totalCount;
    classInfo.weapons.push(weaponMeta);
    classInfo.total += totalCount;
    const assignDefaultWeapon = () => {
      classInfo.defaultWeapon = weaponMeta;
      let capacity = defaultPerModel;
      if (normalizedMode === 'total') {
        const multiplier = numericModelCount > 0 ? numericModelCount : 1;
        capacity *= multiplier;
      }
      if (!Number.isFinite(capacity) || capacity <= 0) {
        capacity = totalCount;
      }
      classInfo.capacity = capacity;
    };
    if (isPrimaryWeapon) {
      assignDefaultWeapon();
    } else if (!classInfo.defaultWeapon && isDefaultWeapon) {
      assignDefaultWeapon();
    }

    const row = document.createElement('div');
    row.className = 'roster-ability-item';

    const info = document.createElement('div');
    info.className = 'roster-ability-details flex-grow-1';
    const name = document.createElement('span');
    name.className = 'roster-ability-label';
    name.textContent = option.name || 'Broń';
    info.appendChild(name);
    const cost = document.createElement('span');
    cost.className = 'roster-ability-cost';
    if (option.cost !== undefined && option.cost !== null) {
      cost.textContent = `+${formatPoints(option.cost)} pkt/model`;
    } else {
      cost.textContent = 'wliczone';
    }
    info.appendChild(cost);
    const statsLine = document.createElement('div');
    statsLine.className = 'text-muted small mt-1';
    const rangeText = option.range !== undefined && option.range !== null && option.range !== '' ? option.range : '-';
    const attacksText = option.attacks !== undefined && option.attacks !== null && option.attacks !== ''
      ? option.attacks
      : '-';
    const apText = option.ap !== undefined && option.ap !== null && option.ap !== '' ? option.ap : 0;
    const traitsText = option.traits ? String(option.traits) : 'Brak cech';
    statsLine.textContent = `Zasięg: ${rangeText} • Ataki: ${attacksText} • AP: ${apText} • Cechy: ${traitsText}`;
    info.appendChild(statsLine);
    row.appendChild(info);

    const controls = document.createElement('div');
    controls.className = 'roster-ability-controls text-end';
    if (editable) {
      const input = document.createElement('input');
      input.type = 'number';
      input.className = 'form-control form-control-sm roster-count-input';
      input.min = '0';
      input.value = String(totalCount);
      inputRefs.set(weaponKey, input);
      input.addEventListener('change', () => {
        let nextValue = Number(input.value);
        if (!Number.isFinite(nextValue) || nextValue < 0) {
          nextValue = 0;
        }
        input.value = String(nextValue);
        const weaponInfo = weaponInfoMap.get(weaponKey);
        const classInfo = weaponInfo ? classInfoMap.get(weaponInfo.weaponClass) : null;
        const previousValue = getStoredCount(weaponKey);
        let delta = nextValue - previousValue;
        let defaultPrevious = null;
        let defaultNext = null;
        if (
          weaponInfo
          && classInfo
          && classInfo.defaultWeapon
          && classInfo.defaultWeapon.weaponKey !== weaponKey
          && delta !== 0
        ) {
          const defaultWeapon = classInfo.defaultWeapon;
          const defaultKey = defaultWeapon.weaponKey;
          defaultPrevious = getStoredCount(defaultKey);
          const otherTotal = classInfo.weapons.reduce((sum, entry) => {
            if (!entry || entry.weaponKey === weaponKey || entry.weaponKey === defaultKey) {
              return sum;
            }
            return sum + getStoredCount(entry.weaponKey);
          }, 0);
          if (delta > 0) {
            defaultNext = Math.max(defaultPrevious - delta, 0);
          } else {
            const baselineTotal = defaultPrevious + previousValue + otherTotal;
            const effectiveCapacity = Math.max(classInfo.capacity, baselineTotal);
            const desiredDefault = defaultPrevious - delta;
            const maxDefault = Math.max(effectiveCapacity - (otherTotal + nextValue), 0);
            if (desiredDefault > maxDefault) {
              defaultNext = maxDefault;
              const recalculatedOptional = Math.max(
                effectiveCapacity - (otherTotal + defaultNext),
                0,
              );
              if (recalculatedOptional !== nextValue) {
                nextValue = recalculatedOptional;
                delta = nextValue - previousValue;
                input.value = String(nextValue);
              }
            } else {
              defaultNext = desiredDefault;
            }
          }
          if (defaultNext !== null && defaultNext !== defaultPrevious) {
            stateMap.set(defaultKey, defaultNext);
            defaultWeapon.currentValue = defaultNext;
            const defaultInput = inputRefs.get(defaultKey);
            if (defaultInput && defaultInput !== input) {
              defaultInput.value = String(defaultNext);
            }
          }
        }
        stateMap.set(weaponKey, nextValue);
        if (weaponInfo) {
          weaponInfo.currentValue = nextValue;
        }
        if (classInfo) {
          classInfo.total = classInfo.weapons.reduce((sum, entry) => {
            if (!entry) {
              return sum;
            }
            return sum + getStoredCount(entry.weaponKey);
          }, 0);
        }
        if (
          typeof onChange === 'function'
          && (delta !== 0
            || (defaultPrevious !== null && defaultNext !== null && defaultNext !== defaultPrevious))
        ) {
          onChange();
        }
      });
      controls.appendChild(input);
    } else {
      const valueDisplay = document.createElement('div');
      valueDisplay.className = 'text-muted small';
      valueDisplay.textContent = `${formatPoints(totalCount)} szt.`;
      controls.appendChild(valueDisplay);
    }

    row.appendChild(controls);
    wrapper.appendChild(row);
  });
  classInfoMap.forEach((classInfo) => {
    if (!classInfo) {
      return;
    }
    if (!Number.isFinite(classInfo.capacity) || classInfo.capacity <= 0) {
      classInfo.capacity = classInfo.total;
    }
  });
  if (!wrapper.childElementCount) {
    return false;
  }
  container.appendChild(wrapper);
  return true;
}

function computeTotalCost(
  basePerModel,
  modelCount,
  weaponOptions,
  state,
  costMaps,
  passiveItems,
  weaponCostOverrides
) {
  const count = Math.max(Number(modelCount) || 0, 0);
  if (count <= 0) {
    return 0;
  }
  let total = Number(basePerModel) * count;
  if (!Number.isFinite(total)) {
    total = 0;
  }
  const stateMode = state && state.mode === 'total' ? 'total' : 'per_model';
  const toTotal = (value) => {
    const numeric = Number(value);
    if (!Number.isFinite(numeric) || numeric <= 0) {
      return 0;
    }
    return stateMode === 'total' ? numeric : numeric * count;
  };
  const weaponCostMap = new Map();
  if (weaponCostOverrides instanceof Map) {
    weaponCostOverrides.forEach((value, key) => {
      const weaponId = Number(key);
      const numericValue = Number(value);
      if (Number.isFinite(weaponId) && Number.isFinite(numericValue)) {
        weaponCostMap.set(weaponId, numericValue);
      }
    });
  }
  const safeOptions = Array.isArray(weaponOptions) ? weaponOptions : [];
  safeOptions.forEach((option) => {
    if (!option || option.id === undefined || option.id === null) {
      return;
    }
    const weaponId = Number(option.id);
    const costValue = Number(option.cost);
    if (
      Number.isFinite(weaponId)
      && Number.isFinite(costValue)
      && !weaponCostMap.has(weaponId)
    ) {
      weaponCostMap.set(weaponId, costValue);
    }
  });

  if (state && state.weapons instanceof Map) {
    state.weapons.forEach((value, weaponId) => {
      const totalCount = toTotal(value);
      if (totalCount <= 0) {
        return;
      }
      const costValue = weaponCostMap.get(Number(weaponId));
      if (Number.isFinite(costValue)) {
        total += costValue * totalCount;
      }
    });
  }

  const activeCostMap = costMaps && costMaps.active instanceof Map ? costMaps.active : new Map();
  const passiveCostMap = costMaps && costMaps.passive instanceof Map ? costMaps.passive : new Map();
  [state && state.active, state && state.aura].forEach((section) => {
    if (!(section instanceof Map)) {
      return;
    }
    section.forEach((value, abilityId) => {
      const totalCount = toTotal(value);
      if (totalCount <= 0) {
        return;
      }
      const canonicalKey = normalizeLoadoutKey(abilityId) || String(abilityId);
      let costValue = activeCostMap.get(canonicalKey);
      if (!Number.isFinite(costValue) && canonicalKey !== abilityId) {
        costValue = activeCostMap.get(abilityId);
      }
      if (!Number.isFinite(costValue)) {
        const numericKey = Number(canonicalKey);
        if (Number.isFinite(numericKey)) {
          costValue = activeCostMap.get(String(numericKey));
          if (!Number.isFinite(costValue)) {
            costValue = activeCostMap.get(numericKey);
          }
        }
      }
      if (Number.isFinite(costValue)) {
        total += costValue * totalCount;
      }
    });
  });

  const passiveList = Array.isArray(passiveItems) ? passiveItems : [];
  const passiveState = state && state.passive instanceof Map ? state.passive : new Map();
  if (passiveList.length) {
    passiveList.forEach((item) => {
      if (!item || !item.slug || item.is_army_rule) {
        return;
      }
      const key = String(item.slug);
      const defaultValue = Number(item.default_count ?? (item.is_default ? 1 : 0));
      const baseFlag = Number.isFinite(defaultValue) && defaultValue > 0 ? 1 : 0;
      const storedValue = Number(passiveState.get(key));
      const selectedFlag = Number.isFinite(storedValue) && storedValue > 0 ? 1 : 0;
      const diff = selectedFlag - baseFlag;
      if (diff === 0) {
        return;
      }
      let costValue = passiveCostMap.get(key);
      if (!Number.isFinite(costValue)) {
        costValue = Number(item.cost);
      }
      if (!Number.isFinite(costValue) || costValue === 0) {
        return;
      }
      total += costValue * diff * count;
    });
  }

  return total;
}

function initRosterAdders(root) {
  if (!root) {
    return;
  }
  const registeredForms = new WeakSet();

  function registerForm(form) {
    if (!form || registeredForms.has(form)) {
      return;
    }
    registeredForms.add(form);
    let isSubmitting = false;

    const handleSubmit = async (event) => {
      event.preventDefault();
      if (isSubmitting) {
        return;
      }
      isSubmitting = true;
      const cleanup = () => {
        isSubmitting = false;
      };
      const fallback = () => {
        form.removeEventListener('submit', handleSubmit);
        cleanup();
        form.submit();
      };

      const action = form.getAttribute('action');
      if (!action) {
        fallback();
        return;
      }

      const payload = new FormData(form);

      try {
        const response = await fetch(action, {
          method: 'POST',
          body: payload,
          headers: { Accept: 'application/json' },
          credentials: 'same-origin',
        });
        const contentType = (response.headers.get('content-type') || '').toLowerCase();
        if (!response.ok || !contentType.includes('application/json')) {
          fallback();
          return;
        }
        let data;
        try {
          data = await response.json();
        } catch (err) {
          fallback();
          return;
        }
        if (!data || typeof data !== 'object' || !data.roster_item || !data.unit) {
          fallback();
          return;
        }
        cleanup();
        root.dispatchEvent(
          new CustomEvent('roster:add-unit-success', { detail: { payload: data, form } }),
        );
      } catch (error) {
        console.error('Nie udało się dodać oddziału', error);
        fallback();
      } finally {
        if (isSubmitting) {
          cleanup();
        }
      }
    };

    form.addEventListener('submit', handleSubmit);
  }

  root.querySelectorAll('[data-roster-add-trigger]').forEach((trigger) => {
    const form = trigger.closest('form');
    if (!form) {
      return;
    }
    registerForm(form);
    const submitForm = () => {
      if (typeof form.requestSubmit === 'function') {
        form.requestSubmit();
      } else {
        form.submit();
      }
    };
    trigger.addEventListener('click', (event) => {
      event.preventDefault();
      submitForm();
    });
    trigger.addEventListener('keydown', (event) => {
      if (event.key === 'Enter' || event.key === ' ') {
        event.preventDefault();
        submitForm();
      }
    });
  });
}

function initRosterEditor() {
  const root = document.querySelector('[data-roster-root]');
  if (!root) {
    return;
  }
  initRosterAdders(root);
  const rosterId = root.dataset.rosterId || '';
  const editor = root.querySelector('[data-roster-editor]');
  const emptyState = root.querySelector('[data-roster-editor-empty]');
  const nameEl = root.querySelector('[data-roster-editor-name]');
  const statsEl = root.querySelector('[data-roster-editor-stats]');
  const passiveContainer = root.querySelector('[data-roster-editor-passives]');
  const activeContainer = root.querySelector('[data-roster-editor-actives]');
  const auraContainer = root.querySelector('[data-roster-editor-auras]');
  const loadoutContainer = root.querySelector('[data-roster-editor-loadout]');
  const form = root.querySelector('[data-roster-editor-form]');
  const duplicateForm = root.querySelector('[data-roster-editor-duplicate]');
  const deleteForm = root.querySelector('[data-roster-editor-delete]');
  const countInput = root.querySelector('[data-roster-editor-count]');
  const customNameInput = root.querySelector('[data-roster-editor-custom-name]');
  const customLabel = root.querySelector('[data-roster-editor-custom-label]');
  const roleEl = root.querySelector('[data-roster-editor-role]');
  const loadoutInput = root.querySelector('[data-roster-editor-loadout-input]');
  const costValueEl = root.querySelector('[data-roster-editor-cost]');
  const costBadgeEl = root.querySelector('[data-roster-editor-cost-badge]');
  const saveStateEl = root.querySelector('[data-roster-editor-save-state]');
  const totalContainer = root.querySelector('[data-roster-total-container]');
  const totalValueEl = root.querySelector('[data-roster-total]');
  const isEditable = Boolean(form && countInput && loadoutInput);
  const listWrapper = root.querySelector('[data-roster-items-container]') || null;
  let rosterListEl = root.querySelector('[data-roster-list]');
  const items = [];
  const itemRegistry = new WeakSet();
  function ensureRosterList() {
    if (rosterListEl && rosterListEl.isConnected) {
      return rosterListEl;
    }
    rosterListEl = root.querySelector('[data-roster-list]');
    if (rosterListEl) {
      return rosterListEl;
    }
    if (!listWrapper) {
      return null;
    }
    const listElement = document.createElement('div');
    listElement.className = 'list-group roster-unit-list';
    listElement.setAttribute('data-roster-list', '');
    listWrapper.appendChild(listElement);
    rosterListEl = listElement;
    return rosterListEl;
  }

  function removeEmptyPlaceholder() {
    if (!listWrapper) {
      return;
    }
    const placeholder = listWrapper.querySelector('[data-roster-empty]');
    if (placeholder) {
      placeholder.remove();
    }
  }

  function getEntryElementFromItem(item) {
    return item ? item.closest('.roster-unit-entry') : null;
  }

  function getListItemContainer(entry) {
    return entry ? entry.closest('.list-group-item') : null;
  }

  function getEntryContainers(listElement = null) {
    const targetList = listElement || rosterListEl || ensureRosterList();
    if (!targetList) {
      return [];
    }
    return Array.from(targetList.querySelectorAll('[data-roster-entry]'));
  }

  function getItemElementFromEntry(entry) {
    return entry ? entry.querySelector('[data-roster-item]') : null;
  }

  function getUnitIdFromEntry(entry) {
    const item = getItemElementFromEntry(entry);
    return item ? item.getAttribute('data-roster-unit-id') || '' : '';
  }


  function findMoveForm(entry, direction) {
    const normalized = String(direction || '').trim().toLowerCase();
    const forms = entry ? Array.from(entry.querySelectorAll('[data-roster-move-form]')) : [];
    return forms.find((form) => {
      const dirInput = form ? form.querySelector('input[name="direction"]') : null;
      const value = dirInput ? String(dirInput.value || '').trim().toLowerCase() : '';
      return value === normalized;
    });
  }

  async function submitMoveRequest(form, options = {}) {
    if (!form) {
      return;
    }
    const action = form.getAttribute('action') || '';
    if (!action) {
      return;
    }
    const payload = new FormData(form);
    const directionInput = form.querySelector('input[name="direction"]');
    const direction = directionInput ? String(directionInput.value || '') : '';
    const entry = form.closest('.roster-unit-entry');
    try {
      await fetch(action, {
        method: 'POST',
        body: payload,
      });
    } catch (err) {
      console.warn('Nie udało się przesunąć oddziału', err);
    }
    if (options.moveDom === false) {
      return;
    }
    if (!entry || (direction !== 'up' && direction !== 'down')) {
      return;
    }
    const listElement = entry.closest('[data-roster-list]') || rosterListEl;
    moveEntryDom(entry, direction);
    updateMoveButtonStates(listElement);
  }

  function findSiblingEntryContainer(container, direction) {
    const step = direction === 'up' ? 'previousElementSibling' : 'nextElementSibling';
    let sibling = container ? container[step] : null;
    while (sibling && !sibling.hasAttribute('data-roster-entry')) {
      sibling = sibling[step];
    }
    return sibling;
  }

  function moveEntryDom(entry, direction) {
    const container = getListItemContainer(entry);
    if (!container || !container.parentElement) {
      return false;
    }
    const parent = container.parentElement;
    if (direction === 'up') {
      const previous = findSiblingEntryContainer(container, 'up');
      if (!previous) {
        return false;
      }
<<<<<<< HEAD
      parent.insertBefore(container, previous);
=======
      container.parentElement.insertBefore(container, previous);
>>>>>>> 67dc92e5
      return true;
    }
    if (direction === 'down') {
      const next = findSiblingEntryContainer(container, 'down');
      if (!next) {
        return false;
      }
<<<<<<< HEAD
      parent.insertBefore(next, container);
      parent.insertBefore(container, next.nextSibling);
=======
      const afterNext = next.nextElementSibling;
      container.parentElement.insertBefore(next, container);
      container.parentElement.insertBefore(container, afterNext);
>>>>>>> 67dc92e5
      return true;
    }
    return false;
  }

<<<<<<< HEAD
=======
  async function handlePairedMove(pair, direction) {
    if (!pair || !direction) {
      return;
    }
    const listElement = rosterListEl || ensureRosterList();
    if (!listElement) {
      return;
    }
    const topEntry = getEntryElementFromItem(
      listElement.querySelector(`[data-roster-item][data-roster-unit-id="${pair.topId}"]`),
    );
    const bottomEntry = getEntryElementFromItem(
      listElement.querySelector(`[data-roster-item][data-roster-unit-id="${pair.bottomId}"]`),
    );
    if (!topEntry || !bottomEntry) {
      return;
    }
    const topContainer = getListItemContainer(topEntry);
    const bottomContainer = getListItemContainer(bottomEntry);
    const areAdjacent = (() => {
      if (!topContainer || !bottomContainer) {
        return false;
      }
      let cursor = topContainer.nextElementSibling;
      while (cursor && !cursor.hasAttribute('data-roster-entry')) {
        cursor = cursor.nextElementSibling;
      }
      return cursor === bottomContainer;
    })();
    if (!areAdjacent) {
      unlockPairByKey(createPairKey(pair.topId, pair.bottomId));
      renderLockButtons();
      updateMoveButtonStates(rosterListEl);
      return;
    }
    const sequence = direction === 'up'
      ? [
          { entry: topEntry, direction: 'up' },
          { entry: bottomEntry, direction: 'up' },
        ]
      : [
          { entry: bottomEntry, direction: 'down' },
          { entry: topEntry, direction: 'down' },
        ];
    /* eslint-disable no-await-in-loop */
    for (const step of sequence) {
      const moveForm = findMoveForm(step.entry, step.direction);
      await submitMoveRequest(moveForm, { moveDom: false });
      moveEntryDom(step.entry, step.direction);
    }
    /* eslint-enable no-await-in-loop */
    refreshLockTargets();
    updateMoveButtonStates(rosterListEl);
  }

>>>>>>> 67dc92e5
  function updateMoveButtonStates(listElement) {
    if (!isEditable || !listElement) {
      return;
    }
    const entries = Array.from(listElement.querySelectorAll('.roster-unit-entry'));
    const lastIndex = entries.length - 1;
    entries.forEach((entry, index) => {
      entry.querySelectorAll('[data-roster-move-form]').forEach((form) => {
        const directionInput = form.querySelector('input[name="direction"]');
        const button = form.querySelector('[data-roster-move]');
        if (!button) {
          return;
        }
        const direction = directionInput ? String(directionInput.value || '') : '';
        if (direction === 'up') {
          button.disabled = index === 0;
        } else if (direction === 'down') {
          button.disabled = index === lastIndex;
        }
      });
    });
  }

  function registerRosterItem(item) {
    if (!item || itemRegistry.has(item)) {
      return;
    }
    itemRegistry.add(item);
    items.push(item);
    item.addEventListener('click', () => {
      selectItem(item);
    });
    item.addEventListener('keydown', (event) => {
      if (event.key === 'Enter' || event.key === ' ') {
        event.preventDefault();
        selectItem(item);
      }
    });
    const entry = item.closest('.roster-unit-entry');
    if (entry) {
      entry.querySelectorAll('[data-roster-move]').forEach((button) => {
        button.addEventListener('click', (event) => {
          event.stopPropagation();
        });
      });
      entry.querySelectorAll('[data-roster-move-form]').forEach((form) => {
        form.addEventListener('click', (event) => {
          event.stopPropagation();
        });
<<<<<<< HEAD
=======
        form.addEventListener('submit', (event) => {
          event.preventDefault();
          const directionInput = form.querySelector('input[name="direction"]');
          const direction = directionInput ? String(directionInput.value || '') : '';
          const unitId = getUnitIdFromEntry(entry);
          const pairKey = unitId ? lockedPairLookup.get(unitId) : null;
          const pair = pairKey ? lockedPairs.get(pairKey) : null;
          if (pair) {
            handlePairedMove(pair, direction === 'up' ? 'up' : 'down');
            return;
          }
          submitMoveRequest(form);
        });
>>>>>>> 67dc92e5
      });
    }
    const listElement = item.closest('[data-roster-list]') || rosterListEl;
    if (listElement) {
      rosterListEl = listElement;
      updateMoveButtonStates(listElement);
    }
  }

  root.addEventListener('roster:add-unit-success', (event) => {
    if (!event || !event.detail) {
      return;
    }
    const { payload } = event.detail;
    if (!payload || typeof payload !== 'object') {
      return;
    }
    const itemData = payload.roster_item || payload.item;
    if (!itemData || typeof itemData !== 'object') {
      return;
    }
    const listElement = ensureRosterList();
    if (!listElement) {
      return;
    }
    removeEmptyPlaceholder();
    const listItemElement = createRosterItemElement(itemData, {
      rosterId,
      isEditable,
    });
    if (!listItemElement) {
      return;
    }
    listElement.appendChild(listItemElement);
    const rosterItemElement = listItemElement.querySelector('[data-roster-item]');
    if (rosterItemElement) {
      registerRosterItem(rosterItemElement);
    }
    applyServerUpdate(payload);
    if (rosterItemElement) {
      selectItem(rosterItemElement);
      if (typeof listItemElement.scrollIntoView === 'function') {
        listItemElement.scrollIntoView({ block: 'nearest' });
      }
    }
    updateMoveButtonStates(listElement);
  });

  let activeItem = null;
  let loadoutState = createLoadoutState({});
  let currentCount = 1;
  let currentWeapons = [];
  let currentActives = [];
  let currentAuras = [];
  let currentPassives = [];
  let currentBaseFlags = {};
  let currentQuality = 4;
  let currentWeaponCostMap = new Map();
  let abilityCostMap = { active: new Map(), passive: new Map() };
  let baseCostPerModel = 0;
  let currentClassification = null;
  let currentCustomName = '';
  let customEditInput = null;
  let autoSaveEnabled = false;
  let ignoreNextSave = false;
  let saveTimer = null;
  let isSaving = false;
  let pendingSave = false;
  let pendingSaveVersion = null;
  let latestEditVersion = 0;
  let latestRequestVersion = 0;
  let activeSaveController = null;
  const SAVE_MESSAGES = {
    idle: '',
    dirty: 'Niezapisane zmiany',
    saving: 'Zapisywanie...',
    saved: 'Zapisano',
    error: 'Błąd zapisu',
  };
  let currentSaveStatus = 'idle';
  const customPlaceholder = customLabel ? customLabel.dataset.placeholder || '' : '';
  const rosterDatasetCache = new WeakMap();
  const UNIT_DATASET_KEYS = [
    'weapon_options',
    'passive_items',
    'active_items',
    'aura_items',
    'default_summary',
  ];
  const UNIT_DATASET_ATTRIBUTE_MAP = new Map([
    ['data-weapon-options', 'weapon_options'],
    ['data-passives', 'passive_items'],
    ['data-actives', 'active_items'],
    ['data-auras', 'aura_items'],
    ['data-default-summary', 'default_summary'],
  ]);
  const rosterUnitDatasetRepo = new Map();
  const rosterUnitDatasetCache = new Map();

  (function initializeUnitDatasetRepo() {
    const raw = root.dataset ? root.dataset.rosterUnitDatasets || '' : '';
    if (raw) {
      try {
        const parsed = JSON.parse(raw);
        if (parsed && typeof parsed === 'object') {
          Object.entries(parsed).forEach(([unitId, value]) => {
            if (!unitId || !value || typeof value !== 'object') {
              return;
            }
            rosterUnitDatasetRepo.set(String(unitId), value);
          });
        }
      } catch (err) {
        console.warn('Nie udało się odczytać danych jednostek', err);
      }
    }
    if (root.dataset && Object.prototype.hasOwnProperty.call(root.dataset, 'rosterUnitDatasets')) {
      delete root.dataset.rosterUnitDatasets;
    }
  })();

  function setSaveStatus(status) {
    currentSaveStatus = status;
    if (!saveStateEl) {
      return;
    }
    const message = SAVE_MESSAGES[status] ?? '';
    saveStateEl.textContent = message;
    saveStateEl.classList.remove('text-success', 'text-danger');
    if (status === 'saved') {
      saveStateEl.classList.add('text-success');
    } else if (status === 'error') {
      saveStateEl.classList.add('text-danger');
    }
  }

  function cancelPendingSave() {
    if (saveTimer) {
      window.clearTimeout(saveTimer);
      saveTimer = null;
    }
    pendingSave = false;
  }

  function parseList(value) {
    if (!value) {
      return [];
    }
    try {
      const parsed = JSON.parse(value);
      return Array.isArray(parsed) ? parsed : [];
    } catch (err) {
      console.warn('Nie udało się odczytać danych oddziału', err);
      return [];
    }
  }

  function parseLoadout(value) {
    if (!value) {
      return {};
    }
    try {
      const parsed = JSON.parse(value);
      return parsed && typeof parsed === 'object' ? parsed : {};
    } catch (err) {
      console.warn('Nie udało się odczytać konfiguracji oddziału', err);
      return {};
    }
  }

  function parseJsonValue(value) {
    if (!value) {
      return null;
    }
    try {
      return JSON.parse(value);
    } catch (err) {
      return null;
    }
  }

  function resolveUnitCacheId(source) {
    if (source === null || source === undefined) {
      return '';
    }
    if (typeof source === 'string' || typeof source === 'number') {
      const text = String(source).trim();
      return text ? text : '';
    }
    if (source instanceof Element) {
      return source.getAttribute('data-unit-cache-id') || '';
    }
    return '';
  }

  function getUnitDatasetEntry(source) {
    const cacheId = resolveUnitCacheId(source);
    if (!cacheId) {
      return null;
    }
    let entry = rosterUnitDatasetCache.get(cacheId);
    if (!entry) {
      entry = {
        data: rosterUnitDatasetRepo.get(cacheId) || null,
        values: new Map(),
      };
      rosterUnitDatasetCache.set(cacheId, entry);
    }
    return entry;
  }

  function getUnitDatasetValue(source, datasetKey, fallback = null) {
    const cacheId = resolveUnitCacheId(source);
    if (!cacheId || !datasetKey) {
      return fallback;
    }
    const entry = getUnitDatasetEntry(cacheId);
    if (!entry || !entry.data) {
      return fallback;
    }
    if (entry.values.has(datasetKey)) {
      const cached = entry.values.get(datasetKey);
      return cached === undefined ? fallback : cached;
    }
    const value = entry.data[datasetKey];
    entry.values.set(datasetKey, value);
    return value === undefined ? fallback : value;
  }

  function getUnitDatasetList(source, datasetKey) {
    const value = getUnitDatasetValue(source, datasetKey, []);
    return Array.isArray(value) ? value : [];
  }

  function updateUnitDataset(source, updates) {
    const cacheId = resolveUnitCacheId(source);
    if (!cacheId || !updates || typeof updates !== 'object') {
      return;
    }
    const normalizedUpdates = {};
    UNIT_DATASET_KEYS.forEach((key) => {
      if (Object.prototype.hasOwnProperty.call(updates, key)) {
        const value = updates[key];
        if (value !== undefined) {
          normalizedUpdates[key] = value;
        }
      }
    });
    const updateKeys = Object.keys(normalizedUpdates);
    if (!updateKeys.length) {
      return;
    }
    const previous = rosterUnitDatasetRepo.get(cacheId);
    const next = previous && typeof previous === 'object' ? { ...previous } : {};
    updateKeys.forEach((key) => {
      next[key] = normalizedUpdates[key];
    });
    rosterUnitDatasetRepo.set(cacheId, next);
    rosterUnitDatasetCache.delete(cacheId);
  }

  function getCacheEntry(item, attribute, rawValue) {
    if (!item || !attribute) {
      return null;
    }
    let cache = rosterDatasetCache.get(item);
    if (!cache) {
      cache = new Map();
      rosterDatasetCache.set(item, cache);
    }
    let entry = cache.get(attribute);
    if (!entry || entry.raw !== rawValue) {
      entry = { raw: rawValue, list: undefined, objects: new Map() };
      cache.set(attribute, entry);
    }
    return entry;
  }

  function invalidateCachedAttribute(item, attribute) {
    if (!item || !attribute) {
      return;
    }
    const cache = rosterDatasetCache.get(item);
    if (!cache) {
      return;
    }
    cache.delete(attribute);
    if (cache.size === 0) {
      rosterDatasetCache.delete(item);
    }
  }

  function getParsedList(item, attribute) {
    if (!item || !attribute) {
      return [];
    }
    const datasetKey = UNIT_DATASET_ATTRIBUTE_MAP.get(attribute);
    if (datasetKey) {
      const cacheId = resolveUnitCacheId(item);
      if (cacheId) {
        return getUnitDatasetList(cacheId, datasetKey);
      }
    }
    const rawValue = item.getAttribute(attribute) || '';
    const entry = getCacheEntry(item, attribute, rawValue);
    if (!entry) {
      return parseList(rawValue);
    }
    if (entry.list !== undefined) {
      return entry.list;
    }
    const parsed = parseList(rawValue);
    entry.list = parsed;
    return parsed;
  }

  function getParsedObject(item, attribute, parser = parseJsonValue) {
    if (!item || !attribute) {
      return parser ? parser('') : null;
    }
    const rawValue = item.getAttribute(attribute) || '';
    const entry = getCacheEntry(item, attribute, rawValue);
    if (!entry) {
      return parser ? parser(rawValue) : null;
    }
    const parserKey = parser || '__default__';
    if (entry.objects.has(parserKey)) {
      return entry.objects.get(parserKey);
    }
    const parsed = parser ? parser(rawValue) : null;
    entry.objects.set(parserKey, parsed);
    return parsed;
  }

  function updateCustomLabelDisplay(value) {
    if (!customLabel) {
      return;
    }
    const text = value ? String(value) : customPlaceholder;
    customLabel.textContent = text;
    if (customPlaceholder) {
      const showPlaceholder = !value;
      customLabel.classList.toggle('text-opacity-50', showPlaceholder);
      customLabel.classList.toggle('fst-italic', showPlaceholder);
    }
  }

  function updateListCustomName(item, value) {
    if (!item) {
      return;
    }
    const customEl = item.querySelector('[data-roster-unit-custom]');
    if (!customEl) {
      return;
    }
    if (value) {
      customEl.textContent = value;
      customEl.classList.remove('d-none');
    } else {
      customEl.textContent = '';
      customEl.classList.add('d-none');
    }
  }

  function setCustomName(rawValue, options = {}) {
    const trimmed = (rawValue || '').trim();
    const previous = currentCustomName;
    currentCustomName = trimmed;
    if (customNameInput) {
      customNameInput.value = trimmed;
    }
    if (!customEditInput) {
      updateCustomLabelDisplay(trimmed);
    }
    if (options.updateActiveItem !== false && activeItem) {
      activeItem.setAttribute('data-unit-custom-name', trimmed);
    }
    if (options.updateList !== false && activeItem) {
      updateListCustomName(activeItem, trimmed);
    }
    if (autoSaveEnabled && options.triggerSave !== false && trimmed !== previous) {
      setSaveStatus('dirty');
      scheduleSave();
    }
  }

  function startCustomInlineEdit() {
    if (!isEditable || !customLabel || customEditInput) {
      return;
    }
    const input = document.createElement('input');
    input.type = 'text';
    input.className = 'form-control form-control-sm';
    input.maxLength = 120;
    input.value = currentCustomName;
    customEditInput = input;
    customLabel.textContent = '';
    customLabel.appendChild(input);
    window.setTimeout(() => {
      input.focus();
      input.select();
    }, 0);
    const finish = (commit) => {
      if (!customEditInput) {
        return;
      }
      const nextValue = commit ? customEditInput.value : currentCustomName;
      customEditInput.remove();
      customEditInput = null;
      setCustomName(nextValue, {
        triggerSave: commit,
        updateActiveItem: true,
        updateList: true,
      });
    };
    input.addEventListener('blur', () => finish(true));
    input.addEventListener('keydown', (event) => {
      if (event.key === 'Enter') {
        event.preventDefault();
        finish(true);
      } else if (event.key === 'Escape') {
        event.preventDefault();
        finish(false);
      }
    });
  }

  function renderClassificationDisplay() {
    if (!roleEl) {
      return;
    }
    roleEl.textContent = '';
    roleEl.classList.add('d-none');
  }

  function updateItemClassification(item, classification) {
    if (!item) {
      return;
    }
    try {
      item.setAttribute('data-unit-classification', JSON.stringify(classification ?? null));
    } catch (err) {
      item.setAttribute('data-unit-classification', 'null');
    }
    invalidateCachedAttribute(item, 'data-unit-classification');
  }

  function normalizeLoadoutStateTotals(state, count) {
    if (!state || state.mode === 'total') {
      return;
    }
    const multiplier = Math.max(Number(count) || 0, 0);
    const convert = (map) => {
      if (!(map instanceof Map)) {
        return;
      }
      map.forEach((value, key) => {
        const numeric = Number(value);
        if (!Number.isFinite(numeric) || numeric <= 0) {
          map.set(key, 0);
          return;
        }
        map.set(key, numeric * multiplier);
      });
    };
    convert(state.weapons);
    convert(state.active);
    convert(state.aura);
    state.mode = 'total';
  }

  function buildClassificationContextFromItem(item) {
    if (!item) {
      return null;
    }
    const count = Math.max(Number(item.getAttribute('data-unit-count') || '1'), 1);
    const weapons = getUnitDatasetList(item, 'weapon_options');
    const activeItems = getUnitDatasetList(item, 'active_items');
    const auraItems = getUnitDatasetList(item, 'aura_items');
    const passiveItems = getUnitDatasetList(item, 'passive_items');
    const baseFlags = parseFlagString(item.getAttribute('data-unit-flags'));
    const loadoutData = getParsedObject(item, 'data-loadout', parseLoadout);
    const qualityValue = Number(item.getAttribute('data-unit-quality') || '4');
    const classificationData = getParsedObject(item, 'data-unit-classification', parseJsonValue);
    const loadout = createLoadoutState(loadoutData);
    ensureStateEntries(loadout.weapons, weapons, 'id', 'default_count', { fallbackIdKeys: ['weapon_id'] });
    ensureStateEntries(loadout.active, activeItems, 'ability_id', 'default_count', { fallbackIdKeys: ['id'] });
    ensureStateEntries(loadout.aura, auraItems, 'ability_id', 'default_count', { fallbackIdKeys: ['id'] });
    ensurePassiveStateEntries(loadout.passive, passiveItems);
    normalizeLoadoutStateTotals(loadout, count);
    const abilityCosts = buildAbilityCostMap(activeItems, auraItems, passiveItems);
    return {
      item,
      count,
      weapons,
      activeItems,
      auraItems,
      passiveItems,
      baseFlags,
      loadoutState: loadout,
      abilityCosts,
      baseCostPerModel: Number(item.getAttribute('data-base-cost-per-model') || '0'),
      quality: Number.isFinite(qualityValue) ? qualityValue : 4,
      currentClassification:
        classificationData && typeof classificationData === 'object' ? classificationData : null,
    };
  }

  function evaluateClassificationTotals(context) {
    if (!context || !context.loadoutState) {
      return null;
    }
    const {
      loadoutState,
      weapons = [],
      passiveItems = [],
      baseFlags = {},
      abilityCosts = null,
      baseCostPerModel = 0,
      count = 1,
      quality = 4,
      currentClassification = null,
    } = context;
    const available = availableClassificationSlugs(baseFlags);
    if (currentClassification && typeof currentClassification === 'object' && currentClassification.slug) {
      const ident = abilityIdentifier(currentClassification.slug);
      if (ident) {
        available.add(ident);
      }
    }
    const costs = abilityCosts || { active: new Map(), passive: new Map() };
    const safeAbilityCosts = {
      active: costs.active instanceof Map ? costs.active : new Map(),
      passive: costs.passive instanceof Map ? costs.passive : new Map(),
    };
    const evaluateRole = (slug) => {
      const classification = { slug };
      const clone = cloneLoadoutState(loadoutState);
      if (clone) {
        clone.mode = 'total';
      }
      applyClassificationToState(clone, classification);
      const passiveMap = clone && clone.passive instanceof Map ? clone.passive : new Map();
      const weaponMap = buildWeaponCostMap(
        weapons,
        quality,
        baseFlags,
        passiveItems,
        passiveMap,
        classification,
      );
      const total = computeTotalCost(
        baseCostPerModel,
        count,
        weapons,
        clone,
        safeAbilityCosts,
        passiveItems,
        weaponMap,
      );
      return { total, weaponMap };
    };
    return {
      available,
      warrior: available.has('wojownik') ? evaluateRole('wojownik') : null,
      shooter: available.has('strzelec') ? evaluateRole('strzelec') : null,
    };
  }

  function estimateCombinedClassification(primaryContext, partnerContext = null) {
    const primaryTotals = evaluateClassificationTotals(primaryContext);
    if (!primaryTotals) {
      return { classification: null, weaponMap: null };
    }
    const partnerTotals = partnerContext ? evaluateClassificationTotals(partnerContext) : null;
    let available = primaryTotals.available || new Set();
    if (partnerTotals && partnerTotals.available instanceof Set) {
      const intersect = new Set(
        Array.from(available).filter((slug) => partnerTotals.available.has(slug)),
      );
      if (intersect.size) {
        available = intersect;
      }
    }
    const sumTotals = (key) => {
      const primaryTotal = primaryTotals[key]?.total || 0;
      const partnerTotal = partnerTotals ? partnerTotals[key]?.total || 0 : 0;
      return primaryTotal + partnerTotal;
    };
    const warriorTotal = sumTotals('warrior');
    const shooterTotal = sumTotals('shooter');
    const classification = createClassificationPayload(warriorTotal, shooterTotal, available);
    let weaponMap = null;
    if (classification) {
      const source = classification.slug === 'wojownik' ? primaryTotals.warrior : primaryTotals.shooter;
      if (source && source.weaponMap instanceof Map) {
        weaponMap = source.weaponMap;
      }
    }
    return { classification, weaponMap };
  }

  function syncDefaultEquipment(previousCount, nextCount) {
    if (!loadoutState) {
      return;
    }
    const prev = Math.max(Number(previousCount) || 0, 0);
    const next = Math.max(Number(nextCount) || 0, 0);
    if (prev === next) {
      return;
    }
    const adjust = (map, items, idKey, fallbackIdKeys = []) => {
      if (!(map instanceof Map)) {
        return;
      }
      const safeItems = Array.isArray(items) ? items : [];
      safeItems.forEach((item) => {
        if (!item) {
          return;
        }
        const key = resolveLoadoutEntryKey(item, idKey, fallbackIdKeys);
        if (!key) {
          return;
        }
        const defaultValue = Number(item.default_count ?? 0);
        if (!Number.isFinite(defaultValue) || defaultValue <= 0) {
          return;
        }
        const prevTotal = prev * defaultValue;
        const stored = Number(map.get(key));
        const diff = Number.isFinite(stored) ? stored - prevTotal : 0;
        const nextTotal = Math.max(next * defaultValue + diff, 0);
        map.set(key, nextTotal);
      });
    };
    adjust(loadoutState.weapons, currentWeapons, 'id', ['weapon_id']);
    adjust(loadoutState.active, currentActives, 'ability_id', ['id']);
    adjust(loadoutState.aura, currentAuras, 'ability_id', ['id']);
  }

  function buildAbilityCostMap(activeItems, auraItems, passiveItems) {
    const activeMap = new Map();
    const passiveMap = new Map();
    [...(Array.isArray(activeItems) ? activeItems : []), ...(Array.isArray(auraItems) ? auraItems : [])].forEach((item) => {
      if (!item) {
        return;
      }
      const abilityKey = resolveLoadoutEntryKey(item, 'ability_id');
      const costValue = Number(item.cost);
      if (abilityKey && Number.isFinite(costValue)) {
        activeMap.set(abilityKey, costValue);
      }
    });
    (Array.isArray(passiveItems) ? passiveItems : []).forEach((item) => {
      if (!item || !item.slug || item.is_army_rule) {
        return;
      }
      const costValue = Number(item.cost);
      if (Number.isFinite(costValue)) {
        passiveMap.set(String(item.slug), costValue);
      }
    });
    return { active: activeMap, passive: passiveMap };
  }

  function updateTotalSummary(total) {
    if (!totalValueEl) {
      return;
    }
    totalValueEl.textContent = formatPoints(total);
  }

  function scheduleSave(requestVersion) {
    if (!isEditable || !form || !autoSaveEnabled) {
      return;
    }
    const version = typeof requestVersion === 'number' ? requestVersion : ++latestEditVersion;
    latestEditVersion = Math.max(latestEditVersion, version);
    if (saveTimer) {
      window.clearTimeout(saveTimer);
    }
    saveTimer = window.setTimeout(() => {
      saveTimer = null;
      if (isSaving) {
        pendingSave = true;
        pendingSaveVersion = Math.max(pendingSaveVersion ?? 0, version);
        if (activeSaveController) {
          activeSaveController.abort();
        }
        return;
      }
      setSaveStatus('saving');
      isSaving = true;
      latestRequestVersion = version;
      activeSaveController = new AbortController();
      submitChanges(version, activeSaveController.signal)
        .catch((error) => {
          if (error && error.name === 'AbortError') {
            return;
          }
          console.error('Nie udało się zapisać zmian oddziału', error);
          setSaveStatus('error');
        })
        .finally(() => {
          isSaving = false;
          activeSaveController = null;
          if (pendingSave) {
            pendingSave = false;
            const nextVersion =
              pendingSaveVersion && pendingSaveVersion > version ? pendingSaveVersion : latestEditVersion;
            pendingSaveVersion = null;
            scheduleSave(nextVersion);
          }
        });
    }, 400);
  }

  async function submitChanges(requestVersion, signal) {
    if (!form || !activeItem) {
      throw new Error('Brak aktywnego oddziału');
    }
    const action = form.getAttribute('action');
    if (!action) {
      throw new Error('Brak adresu zapisu');
    }
    const payload = new FormData(form);
    payload.set('count', String(currentCount));
    if (customNameInput) {
      payload.set('custom_name', customNameInput.value.trim());
    }
    if (loadoutInput) {
      payload.set('loadout_json', loadoutInput.value || '{}');
    }
    payload.set('request_id', String(requestVersion));
    const response = await fetch(action, {
      method: 'POST',
      body: payload,
      headers: { Accept: 'application/json' },
      signal,
    });
    if (!response.ok) {
      throw new Error(`HTTP ${response.status}`);
    }
    const data = await response.json();
    if (requestVersion !== latestEditVersion || requestVersion !== latestRequestVersion) {
      return;
    }
    applyServerUpdate(data || {});
    setSaveStatus('saved');
  }

  function setItemListAttribute(element, attribute, list) {
    if (!element) {
      return;
    }
    const safeList = Array.isArray(list) ? list : [];
    try {
      element.setAttribute(attribute, JSON.stringify(safeList));
    } catch (error) {
      element.setAttribute(attribute, '[]');
    }
    invalidateCachedAttribute(element, attribute);
  }

  function abilityBadgeLabel(entry) {
    if (!entry) {
      return '';
    }
    const base = entry.label ?? entry.raw ?? entry.slug ?? '';
    const custom = entry.custom_name ?? entry.customName ?? '';
    const trimmedCustom = typeof custom === 'string' ? custom.trim() : '';
    if (trimmedCustom) {
      return base ? `${trimmedCustom} [${base}]` : trimmedCustom;
    }
    return base;
  }

  function updateItemAbilityBadges(item, selections) {
    if (!item) {
      return;
    }
    const container = item.querySelector('[data-roster-unit-abilities]');
    if (!container) {
      return;
    }
    container.innerHTML = '';
    const config = [
      { key: 'passives', className: 'badge text-bg-secondary', showCount: false },
      { key: 'actives', className: 'badge text-bg-info text-dark', showCount: true },
      { key: 'auras', className: 'badge text-bg-warning text-dark', showCount: true },
    ];
    let hasContent = false;
    config.forEach(({ key, className, showCount }) => {
      const list = selections && Array.isArray(selections[key]) ? selections[key] : [];
      list.forEach((entry) => {
        if (!entry) {
          return;
        }
        const label = abilityBadgeLabel(entry);
        if (!label) {
          return;
        }
        const badge = document.createElement('span');
        badge.className = className;
        if (entry.description) {
          badge.title = entry.description;
        }
        let text = String(label);
        if (showCount) {
          const numeric = Number(entry.count);
          if (Number.isFinite(numeric) && numeric > 1) {
            text += ` ×${numeric}`;
          }
        }
        badge.textContent = text;
        container.appendChild(badge);
        hasContent = true;
      });
    });
    if (!hasContent) {
      const empty = document.createElement('span');
      empty.className = 'text-muted small';
      empty.textContent = 'Brak dodatkowych zdolności';
      container.appendChild(empty);
    }
  }

  function syncEditorFromItem(item, options = {}) {
    const {
      preserveAutoSave = false,
      updateFormActions = false,
      ensureEditorVisible = false,
    } = options;
    if (!item || !editor || !emptyState) {
      return;
    }
    if (!preserveAutoSave) {
      autoSaveEnabled = false;
      setSaveStatus('idle');
    } else if (!isEditable) {
      autoSaveEnabled = false;
    }
    if (customEditInput) {
      customEditInput.remove();
      customEditInput = null;
    }

    currentPassives = getUnitDatasetList(item, 'passive_items');
    currentActives = getUnitDatasetList(item, 'active_items');
    currentAuras = getUnitDatasetList(item, 'aura_items');
    currentWeapons = getUnitDatasetList(item, 'weapon_options');
    currentBaseFlags = parseFlagString(item.getAttribute('data-unit-flags'));

    const unitName = item.getAttribute('data-unit-name') || 'Jednostka';
    const quality = item.getAttribute('data-unit-quality') || '-';
    const qualityNumeric = Number(quality);
    currentQuality = Number.isFinite(qualityNumeric) ? qualityNumeric : 4;
    const defense = item.getAttribute('data-unit-defense') || '-';
    const toughness = item.getAttribute('data-unit-toughness') || '-';
    const countValue = Number(item.getAttribute('data-unit-count') || '1');
    const baseCostValue = Number(item.getAttribute('data-base-cost-per-model') || '0');
    const rosterUnitId = item.getAttribute('data-roster-unit-id');
    const loadoutData = getParsedObject(item, 'data-loadout', parseLoadout);
    const customName = item.getAttribute('data-unit-custom-name') || '';
    const classificationData = getParsedObject(item, 'data-unit-classification', parseJsonValue);

    currentClassification =
      classificationData && typeof classificationData === 'object' ? classificationData : null;

    if (nameEl) {
      nameEl.textContent = unitName;
    }
    if (statsEl) {
      statsEl.textContent = `Jakość ${quality} / Obrona ${defense} / Wytrzymałość ${toughness}`;
    }

    setCustomName(customName, {
      triggerSave: false,
      updateActiveItem: false,
      updateList: false,
    });
    renderClassificationDisplay();

    currentCount = Number.isFinite(countValue) && countValue >= 1 ? countValue : 1;
    if (countInput) {
      countInput.value = String(currentCount);
    }

    loadoutState = createLoadoutState(loadoutData);
    ensureStateEntries(loadoutState.weapons, currentWeapons, 'id', 'default_count', {
      fallbackIdKeys: ['weapon_id'],
    });
    ensureStateEntries(loadoutState.active, currentActives, 'ability_id', 'default_count', {
      fallbackIdKeys: ['id'],
    });
    ensureStateEntries(loadoutState.aura, currentAuras, 'ability_id', 'default_count', {
      fallbackIdKeys: ['id'],
    });
    ensurePassiveStateEntries(loadoutState.passive, currentPassives);
    if (loadoutState.mode !== 'total') {
      const convertToTotal = (map) => {
        if (!(map instanceof Map)) {
          return;
        }
        map.forEach((value, key) => {
          const numeric = Number(value);
          if (!Number.isFinite(numeric) || numeric <= 0) {
            map.set(key, 0);
            return;
          }
          map.set(key, numeric * currentCount);
        });
      };
      convertToTotal(loadoutState.weapons);
      convertToTotal(loadoutState.active);
      convertToTotal(loadoutState.aura);
      loadoutState.mode = 'total';
    }

    abilityCostMap = buildAbilityCostMap(currentActives, currentAuras, currentPassives);
    baseCostPerModel = Number.isFinite(baseCostValue) && baseCostValue >= 0 ? baseCostValue : 0;

    ignoreNextSave = true;
    handleStateChange();

    if (updateFormActions && rosterUnitId) {
      if (form) {
        form.setAttribute('action', `/rosters/${rosterId}/units/${rosterUnitId}/update`);
      }
      if (duplicateForm) {
        duplicateForm.setAttribute(
          'action',
          `/rosters/${rosterId}/units/${rosterUnitId}/duplicate`,
        );
      }
      if (deleteForm) {
        deleteForm.setAttribute('action', `/rosters/${rosterId}/units/${rosterUnitId}/delete`);
      }
    }

    if (ensureEditorVisible) {
      editor.classList.remove('d-none');
      emptyState.classList.add('d-none');
    }

    autoSaveEnabled = isEditable;
    setSaveStatus(currentSaveStatus);
  }

  function applyServerUpdate(payload) {
    if (!payload || typeof payload !== 'object') {
      return;
    }
    const applyUnitData = (unitData) => {
      if (!unitData || typeof unitData !== 'object') {
        return;
      }
      const unitId = unitData && unitData.id !== undefined ? String(unitData.id) : '';
      const isActiveMatch = Boolean(
        activeItem && unitId && activeItem.getAttribute('data-roster-unit-id') === unitId,
      );
      const targetItem = isActiveMatch
        ? activeItem
        : unitId
          ? root.querySelector(`[data-roster-item][data-roster-unit-id="${unitId}"]`)
          : null;
      if (!targetItem) {
        return;
      }
      const unitCacheId = resolveUnitCacheId(targetItem);
      if (unitCacheId) {
        const datasetUpdates = {};
        UNIT_DATASET_KEYS.forEach((key) => {
          if (Object.prototype.hasOwnProperty.call(unitData, key)) {
            datasetUpdates[key] = unitData[key];
          }
        });
        if (Object.keys(datasetUpdates).length) {
          updateUnitDataset(unitCacheId, datasetUpdates);
        }
      }
      if (typeof unitData.count === 'number' && Number.isFinite(unitData.count)) {
        targetItem.setAttribute('data-unit-count', String(unitData.count));
      }
      if (typeof unitData.cached_cost === 'number' && Number.isFinite(unitData.cached_cost)) {
        targetItem.setAttribute('data-unit-cost', String(unitData.cached_cost));
      }
      if (
        typeof unitData.base_cost_per_model === 'number'
        && Number.isFinite(unitData.base_cost_per_model)
      ) {
        targetItem.setAttribute('data-base-cost-per-model', String(unitData.base_cost_per_model));
      }
      if (unitData.custom_name !== undefined) {
        const serverName = typeof unitData.custom_name === 'string' ? unitData.custom_name : '';
        targetItem.setAttribute('data-unit-custom-name', serverName);
        updateListCustomName(targetItem, serverName.trim());
      }
      if (typeof unitData.loadout_json === 'string') {
        targetItem.setAttribute('data-loadout', unitData.loadout_json);
        invalidateCachedAttribute(targetItem, 'data-loadout');
      }
      if (Object.prototype.hasOwnProperty.call(unitData, 'selected_passive_items')) {
        setItemListAttribute(
          targetItem,
          'data-selected-passives',
          unitData.selected_passive_items,
        );
      }
      if (Object.prototype.hasOwnProperty.call(unitData, 'selected_active_items')) {
        setItemListAttribute(
          targetItem,
          'data-selected-actives',
          unitData.selected_active_items,
        );
      }
      if (Object.prototype.hasOwnProperty.call(unitData, 'selected_aura_items')) {
        setItemListAttribute(targetItem, 'data-selected-auras', unitData.selected_aura_items);
      }
      const unitName = targetItem.getAttribute('data-unit-name') || 'Jednostka';
      if (typeof unitData.count === 'number' && Number.isFinite(unitData.count)) {
        const titleEl = targetItem.querySelector('[data-roster-unit-title]');
        if (titleEl) {
          titleEl.textContent = `${unitData.count}x ${unitName}`;
        }
      }
      const costBadge = targetItem.querySelector('[data-roster-unit-cost]');
      if (costBadge && typeof unitData.cached_cost === 'number') {
        costBadge.textContent = `${formatPoints(unitData.cached_cost)} pkt`;
      }
      const loadoutEl = targetItem.querySelector('[data-roster-unit-loadout]');
      if (loadoutEl) {
        const defaultSummary =
          getUnitDatasetValue(unitCacheId || targetItem, 'default_summary', unitData.default_summary || '-') || '-';
        const summary = unitData.loadout_summary || defaultSummary;
        loadoutEl.textContent = `Uzbrojenie: ${summary || '-'}`;
      }
      if (Object.prototype.hasOwnProperty.call(unitData, 'classification')) {
        updateItemClassification(targetItem, unitData.classification || null);
      }
      updateItemAbilityBadges(targetItem, {
        passives: unitData.selected_passive_items || [],
        actives: unitData.selected_active_items || [],
        auras: unitData.selected_aura_items || [],
      });
      if (isActiveMatch) {
        syncEditorFromItem(targetItem, { preserveAutoSave: true });
      }
    };

    applyUnitData(payload.unit || {});
    let totalCostValue = null;
    if (typeof payload.total_cost === 'number') {
      totalCostValue = payload.total_cost;
    } else if (payload.roster && typeof payload.roster.total_cost === 'number') {
      totalCostValue = payload.roster.total_cost;
    }
    if (Number.isFinite(totalCostValue)) {
      updateTotalSummary(totalCostValue);
    }

    refreshRosterCostBadges(Number.isFinite(totalCostValue) ? totalCostValue : null);
  }

  function updateCostDisplays() {
    const total = computeTotalCost(
      baseCostPerModel,
      currentCount,
      currentWeapons,
      loadoutState,
      abilityCostMap,
      currentPassives,
      currentWeaponCostMap,
    );
    const formatted = formatPoints(total);
    if (costValueEl) {
      costValueEl.textContent = formatted;
    }
    if (costBadgeEl) {
      costBadgeEl.classList.toggle('d-none', false);
    }
    if (activeItem) {
      activeItem.setAttribute('data-unit-cost', String(total));
      const listBadge = activeItem.querySelector('[data-roster-unit-cost]');
      if (listBadge) {
        listBadge.textContent = `${formatted} pkt`;
      }
    }
    return total;
  }

  function computeRosterItemCost(context, partnerContext = null) {
    if (!context || !context.loadoutState) {
      return null;
    }

    let classification = context.currentClassification || null;
    let weaponMap = null;
    const estimation = estimateCombinedClassification(context, partnerContext);
    if (estimation) {
      if (estimation.classification) {
        classification = estimation.classification;
      }
      if (estimation.weaponMap instanceof Map) {
        weaponMap = estimation.weaponMap;
      }
    }

    const stateClone = cloneLoadoutState(context.loadoutState);
    applyClassificationToState(stateClone, classification);

    if (!(weaponMap instanceof Map)) {
      const passiveState = stateClone && stateClone.passive instanceof Map ? stateClone.passive : new Map();
      weaponMap = buildWeaponCostMap(
        context.weapons,
        context.quality,
        context.baseFlags,
        context.passiveItems,
        passiveState,
        classification,
      );
    }

    const total = computeTotalCost(
      context.baseCostPerModel,
      context.count,
      context.weapons,
      stateClone,
      context.abilityCosts,
      context.passiveItems,
      weaponMap,
    );

    return {
      total,
      classification,
      weaponMap,
    };
  }

  function refreshRosterCostBadges(totalOverride = null) {
    const listElement = rosterListEl || ensureRosterList();
    if (!listElement) {
      return;
    }

    const rosterItems = Array.from(listElement.querySelectorAll('[data-roster-item]'));
    if (!rosterItems.length) {
      if (Number.isFinite(totalOverride)) {
        updateTotalSummary(totalOverride);
      }
      return;
    }

    const contextCache = new Map();
    const getContext = (item) => {
      if (!item) {
        return null;
      }
      const unitId = item.getAttribute('data-roster-unit-id') || '';
      if (contextCache.has(unitId)) {
        return contextCache.get(unitId);
      }
      const context = buildClassificationContextFromItem(item);
      contextCache.set(unitId, context);
      return context;
    };

    let aggregatedTotal = 0;
    rosterItems.forEach((item) => {
      const context = getContext(item);
      if (!context) {
        return;
      }
      const unitId = item.getAttribute('data-roster-unit-id') || '';
      const partnerId = getPartnerId(unitId);
      const partnerItem = partnerId
        ? listElement.querySelector(`[data-roster-item][data-roster-unit-id="${partnerId}"]`)
        : null;
      const partnerContext = partnerItem ? getContext(partnerItem) : null;

      const result = computeRosterItemCost(context, partnerContext);
      if (!result || !Number.isFinite(result.total)) {
        return;
      }

      const formatted = formatPoints(result.total);
      const badgeEl = item.querySelector('[data-roster-unit-cost]');
      if (badgeEl) {
        badgeEl.textContent = `${formatted} pkt`;
      }
      item.setAttribute('data-unit-cost', String(result.total));
      aggregatedTotal += result.total;
    });

    if (Number.isFinite(totalOverride)) {
      updateTotalSummary(totalOverride);
    } else if (Number.isFinite(aggregatedTotal)) {
      updateTotalSummary(aggregatedTotal);
    }
  }

  function applyClassificationToState(state, classification) {
    if (!state || !(state.passive instanceof Map)) {
      return;
    }
    let targetIdentifier = null;
    let targetKey = null;
    if (classification && typeof classification === 'object' && classification.slug) {
      const slugText = String(classification.slug);
      const normalized = abilityIdentifier(slugText);
      if (normalized && CLASSIFICATION_SLUGS.has(normalized)) {
        targetIdentifier = normalized;
        const stripped = slugText.trim();
        if (stripped) {
          targetKey = stripped;
        }
      }
    }
    const passiveMap = state.passive;
    Array.from(passiveMap.keys()).forEach((key) => {
      const ident = passiveIdentifier(key);
      if (!CLASSIFICATION_SLUGS.has(ident)) {
        return;
      }
      if (targetIdentifier && ident === targetIdentifier && targetKey === null) {
        targetKey = String(key);
        passiveMap.set(key, 1);
        return;
      }
      passiveMap.delete(key);
    });
    if (targetIdentifier) {
      const finalKey = targetKey !== null && targetKey !== undefined ? String(targetKey) : targetIdentifier;
      passiveMap.set(finalKey, 1);
    }
  }

  function handleStateChange() {
    let precomputedWeaponMap = null;
    if (loadoutState) {
      loadoutState.mode = 'total';
      const activeContext = {
        loadoutState,
        weapons: currentWeapons,
        passiveItems: currentPassives,
        baseFlags: currentBaseFlags,
        abilityCosts: abilityCostMap,
        baseCostPerModel,
        count: currentCount,
        quality: currentQuality,
        currentClassification,
      };
      let partnerContext = null;
      if (activeItem) {
        const activeEntry = getEntryElementFromItem(activeItem);
        const activeId = getUnitIdFromEntry(activeEntry);
        const partnerId = getPartnerId(activeId);
        const listElement = rosterListEl || ensureRosterList();
        if (partnerId && listElement) {
          const partnerItem = listElement.querySelector(
            `[data-roster-item][data-roster-unit-id="${partnerId}"]`,
          );
          if (partnerItem) {
            partnerContext = buildClassificationContextFromItem(partnerItem);
          }
        }
      }
      const estimation = estimateCombinedClassification(activeContext, partnerContext);
      if (estimation) {
        currentClassification = estimation.classification || null;
        if (estimation.weaponMap instanceof Map) {
          precomputedWeaponMap = estimation.weaponMap;
        }
      }
      applyClassificationToState(loadoutState, currentClassification);
    }

    renderEditors(precomputedWeaponMap);
    if (loadoutInput && loadoutState) {
      loadoutInput.value = serializeLoadoutState(loadoutState);
    }
    updateCostDisplays();
    if (activeItem && loadoutInput) {
      activeItem.setAttribute('data-loadout', loadoutInput.value || '{}');
      invalidateCachedAttribute(activeItem, 'data-loadout');
    }
    if (activeItem) {
      updateItemClassification(activeItem, currentClassification);
      activeItem.setAttribute('data-unit-count', String(currentCount));
      const activeEntry = getEntryElementFromItem(activeItem);
      const activeId = getUnitIdFromEntry(activeEntry);
      const partnerId = getPartnerId(activeId);
      const listElement = rosterListEl || ensureRosterList();
      if (partnerId && listElement) {
        const partnerItem = listElement.querySelector(
          `[data-roster-item][data-roster-unit-id="${partnerId}"]`,
        );
        if (partnerItem) {
          updateItemClassification(partnerItem, currentClassification);
        }
      }
    }
    if (ignoreNextSave) {
      ignoreNextSave = false;
      return;
    }
    if (autoSaveEnabled) {
      setSaveStatus('dirty');
      scheduleSave();
    }
  }

function availableClassificationSlugs(flags) {
  const result = new Set();
  Object.keys(flags || {}).forEach((key) => {
    const ident = passiveIdentifier(key);
    if (CLASSIFICATION_SLUGS.has(ident)) {
      result.add(ident);
    }
  });
  return result;
}

function createClassificationPayload(warriorTotal, shooterTotal, availableSlugs) {
  const warrior = Math.max(Number(warriorTotal) || 0, 0);
  const shooter = Math.max(Number(shooterTotal) || 0, 0);
  if (warrior <= 0 && shooter <= 0) {
    return null;
  }
  const pool = new Set();
  if (availableSlugs instanceof Set) {
    availableSlugs.forEach((slug) => {
      if (CLASSIFICATION_SLUGS.has(slug)) {
        pool.add(slug);
      }
    });
  } else if (Array.isArray(availableSlugs)) {
    availableSlugs.forEach((slug) => {
      if (CLASSIFICATION_SLUGS.has(slug)) {
        pool.add(slug);
      }
    });
  }
  let preferred = null;
  if (warrior > shooter) {
    preferred = 'wojownik';
  } else if (shooter > warrior) {
    preferred = 'strzelec';
  } else if (pool.has('wojownik') || pool.size === 0) {
    preferred = 'wojownik';
  } else if (pool.has('strzelec')) {
    preferred = 'strzelec';
  }
  const fallbackSlug = 'wojownik';
  let slug = null;
  if (pool.size) {
    if (preferred && pool.has(preferred)) {
      slug = preferred;
    } else if (pool.size === 1) {
      slug = pool.values().next().value;
    } else if (preferred && !pool.has(preferred)) {
      for (const candidate of pool) {
        if (candidate !== preferred) {
          slug = candidate;
          break;
        }
      }
    } else if (!preferred) {
      if (pool.has('wojownik')) {
        slug = 'wojownik';
      } else if (pool.has('strzelec')) {
        slug = 'strzelec';
      } else {
        slug = pool.values().next().value || null;
      }
    }
  } else {
    slug = preferred || fallbackSlug;
  }
  if (!slug) {
    return null;
  }
  const roundedWarrior = Math.round(warrior * 100) / 100;
  const roundedShooter = Math.round(shooter * 100) / 100;
  const warriorPoints = Math.round(warrior);
  const shooterPoints = Math.round(shooter);
  const display = `Wojownik ${warriorPoints} pkt / Strzelec ${shooterPoints} pkt`;
  return {
    slug,
    label: slug === 'wojownik' ? 'Wojownik' : 'Strzelec',
    warrior_cost: roundedWarrior,
    shooter_cost: roundedShooter,
    display,
  };
}

function renderEditors(precomputedWeaponMap = null) {
    const passiveState = loadoutState && loadoutState.passive instanceof Map ? loadoutState.passive : new Map();
    if (precomputedWeaponMap instanceof Map) {
      currentWeaponCostMap = precomputedWeaponMap;
    } else {
      currentWeaponCostMap = buildWeaponCostMap(
        currentWeapons,
        currentQuality,
        currentBaseFlags,
        currentPassives,
        passiveState,
        currentClassification,
      );
    }
    const computePassiveDeltaForSlug = (slug) => {
      if (!slug) {
        return Number.NaN;
      }
      const normalizedSlug = String(slug);
      const evaluateTotal = (flag) => {
        const nextState = cloneLoadoutState(loadoutState);
        const passiveClone = nextState.passive instanceof Map ? nextState.passive : new Map();
        passiveClone.set(normalizedSlug, flag > 0 ? 1 : 0);
        nextState.passive = passiveClone;
        const nextWeaponMap = buildWeaponCostMap(
          currentWeapons,
          currentQuality,
          currentBaseFlags,
          currentPassives,
          passiveClone,
          currentClassification,
        );
        return computeTotalCost(
          baseCostPerModel,
          currentCount,
          currentWeapons,
          nextState,
          abilityCostMap,
          currentPassives,
          nextWeaponMap,
        );
      };
      const enabledTotal = evaluateTotal(1);
      const disabledTotal = evaluateTotal(0);
      if (!Number.isFinite(enabledTotal) || !Number.isFinite(disabledTotal)) {
        return Number.NaN;
      }
      return enabledTotal - disabledTotal;
    };
    const decoratedWeapons = Array.isArray(currentWeapons)
      ? currentWeapons.map((option) => {
          if (!option || option.id === undefined || option.id === null) {
            return option;
          }
          const weaponId = Number(option.id);
          const override = currentWeaponCostMap.get(weaponId);
          if (!Number.isFinite(override)) {
            return option;
          }
          return { ...option, cost: override };
        })
      : [];
    const hasPassives = renderPassiveEditor(
      passiveContainer,
      currentPassives,
      passiveState,
      currentCount,
      isEditable,
      handleStateChange,
      (context) => {
        if (!context || !context.slug) {
          return Number.NaN;
        }
        return computePassiveDeltaForSlug(context.slug);
      },
    );
    toggleSectionVisibility(passiveContainer, hasPassives);
    const hasActives = renderAbilityEditor(
      activeContainer,
      currentActives,
      loadoutState.active,
      loadoutState.activeLabels,
      currentCount,
      isEditable,
      handleStateChange,
    );
    toggleSectionVisibility(activeContainer, hasActives);
    const hasAuras = renderAbilityEditor(
      auraContainer,
      currentAuras,
      loadoutState.aura,
      loadoutState.auraLabels,
      currentCount,
      isEditable,
      handleStateChange,
    );
    toggleSectionVisibility(auraContainer, hasAuras);
    const hasWeapons = renderWeaponEditor(
      loadoutContainer,
      decoratedWeapons,
      loadoutState.weapons,
      currentCount,
      isEditable,
      handleStateChange,
      loadoutState ? loadoutState.mode : 'total',
    );
    toggleSectionVisibility(loadoutContainer, hasWeapons);
  }

  function selectItem(item, options = {}) {
    const { preserveAutoSave = false } = options;
    if (!preserveAutoSave && activeItem === item) {
      return;
    }
    cancelPendingSave();
    if (activeItem) {
      activeItem.classList.remove('active');
    }
    activeItem = item;
    if (activeItem) {
      activeItem.classList.add('active');
    }
    if (!editor || !emptyState) {
      return;
    }
    if (!item) {
      editor.classList.add('d-none');
      emptyState.classList.remove('d-none');
      if (customNameInput) {
        customNameInput.value = '';
      }
      currentCustomName = '';
      if (customEditInput) {
        customEditInput.remove();
        customEditInput = null;
      }
      updateCustomLabelDisplay('');
      currentClassification = null;
      renderClassificationDisplay();
      autoSaveEnabled = false;
      setSaveStatus('idle');
      return;
    }

    syncEditorFromItem(item, {
      preserveAutoSave,
      updateFormActions: true,
      ensureEditorVisible: true,
    });
  }

  const initialItems = Array.from(root.querySelectorAll('[data-roster-item]'));
  initialItems.forEach((item) => {
    registerRosterItem(item);
  });
  refreshRosterCostBadges();
  try {
    const initialPairs = JSON.parse(root.dataset.rosterLockPairs || '[]');
    applyLockPairsFromServer(initialPairs);
  } catch (error) {
    applyLockPairsFromServer([]);
  }
  if (!rosterListEl && initialItems.length) {
    const inferredList = initialItems[0].closest('[data-roster-list]');
    if (inferredList) {
      rosterListEl = inferredList;
    }
  }
  if (rosterListEl) {
    updateMoveButtonStates(rosterListEl);
  }

  if (countInput) {
    countInput.addEventListener('change', () => {
      let nextValue = Number(countInput.value);
      if (!Number.isFinite(nextValue) || nextValue < 1) {
        nextValue = 1;
        countInput.value = '1';
      }
      syncDefaultEquipment(currentCount, nextValue);
      currentCount = nextValue;
      handleStateChange();
    });
  }

  if (customLabel) {
    if (isEditable) {
      customLabel.classList.add('cursor-pointer');
      customLabel.addEventListener('click', (event) => {
        event.preventDefault();
        startCustomInlineEdit();
      });
      customLabel.addEventListener('keydown', (event) => {
        if (event.key === 'Enter' || event.key === ' ') {
          event.preventDefault();
          startCustomInlineEdit();
        }
      });
    } else {
      customLabel.classList.remove('cursor-pointer');
      customLabel.setAttribute('tabindex', '-1');
      customLabel.setAttribute('role', 'text');
    }
    updateCustomLabelDisplay('');
  }

  const selectedId = root.dataset.selectedId || '';
  let initialItem = null;
  if (selectedId) {
    initialItem = items.find((element) => element.getAttribute('data-roster-unit-id') === selectedId);
  }
  if (initialItem) {
    selectItem(initialItem);
    if (typeof initialItem.scrollIntoView === 'function') {
      initialItem.scrollIntoView({ block: 'nearest' });
    }
  } else if (items.length) {
    selectItem(items[0]);
  } else if (editor && emptyState) {
    editor.classList.add('d-none');
    emptyState.classList.remove('d-none');
  }
}

function initSpellAbilityForms() {
  document.querySelectorAll('[data-spell-ability-form]').forEach((form) => {
    const abilitySelect = form.querySelector('[data-ability-select]');
    const valueContainer = form.querySelector('[data-ability-value-container]');
    const valueLabelEl = form.querySelector('[data-ability-value-label]');
    const valueSelect = form.querySelector('[data-ability-value-select]');
    const valueInput = form.querySelector('[data-ability-value-input]');
    const valueDescription = form.querySelector('[data-ability-value-description]');
    const passiveListId = form.dataset.passiveAbilityListId || '';

    function resetValueDescription() {
      if (valueDescription) {
        valueDescription.textContent = '';
        valueDescription.classList.add('d-none');
      }
    }

    function setValueInputList(kind) {
      if (!valueInput) {
        return;
      }
      if (kind === 'passive' && passiveListId) {
        valueInput.setAttribute('list', passiveListId);
      } else {
        valueInput.removeAttribute('list');
      }
    }

    function updateValueDescriptionFromSelect() {
      if (!valueDescription || !valueSelect) {
        return;
      }
      const option = valueSelect.selectedOptions && valueSelect.selectedOptions.length > 0 ? valueSelect.selectedOptions[0] : null;
      const description = option && option.dataset ? option.dataset.description || '' : '';
      if (description) {
        valueDescription.textContent = description;
        valueDescription.classList.remove('d-none');
      } else {
        resetValueDescription();
      }
    }

    function hideValueInputs() {
      if (valueContainer) {
        valueContainer.classList.add('d-none');
      }
      if (valueSelect) {
        valueSelect.classList.add('d-none');
        valueSelect.innerHTML = '';
        valueSelect.disabled = true;
      }
      if (valueInput) {
        valueInput.classList.add('d-none');
        valueInput.value = '';
        valueInput.disabled = true;
        valueInput.type = 'text';
        valueInput.removeAttribute('list');
      }
      resetValueDescription();
    }

    function showValueSelect(labelText, choices) {
      if (!valueContainer || !valueSelect) {
        return;
      }
      valueContainer.classList.remove('d-none');
      valueSelect.classList.remove('d-none');
      valueSelect.disabled = false;
      valueSelect.innerHTML = '';
      const placeholder = document.createElement('option');
      placeholder.value = '';
      placeholder.textContent = labelText ? `Wybierz (${labelText})` : 'Wybierz wartość';
      valueSelect.appendChild(placeholder);
      (choices || []).forEach((choice) => {
        if (choice && typeof choice === 'object') {
          const option = document.createElement('option');
          option.value = choice.value ?? '';
          option.textContent = choice.label ?? choice.value ?? '';
          if (choice.description) {
            option.dataset.description = choice.description;
            option.title = choice.description;
          }
          valueSelect.appendChild(option);
        } else {
          const option = document.createElement('option');
          option.value = choice ?? '';
          option.textContent = choice ?? '';
          valueSelect.appendChild(option);
        }
      });
      if (valueInput) {
        valueInput.classList.add('d-none');
        valueInput.disabled = true;
        setValueInputList('');
      }
      resetValueDescription();
      valueSelect.value = '';
      updateValueDescriptionFromSelect();
    }

    function showValueInput(labelText, valueType, valueKind) {
      if (!valueContainer || !valueInput) {
        return;
      }
      valueContainer.classList.remove('d-none');
      valueInput.classList.remove('d-none');
      valueInput.disabled = false;
      valueInput.placeholder = labelText ? `Wartość (${labelText})` : 'Wartość';
      valueInput.type = valueType === 'number' ? 'number' : 'text';
      setValueInputList(valueKind || '');
      if (valueSelect) {
        valueSelect.classList.add('d-none');
        valueSelect.innerHTML = '';
        valueSelect.disabled = true;
      }
      resetValueDescription();
    }

    const htmlDecoder = document.createElement('textarea');

    function parseChoiceDataset(option) {
      if (!option) {
        return [];
      }
      const rawAttribute = option.getAttribute('data-value-choices') || '';
      const rawDataset = option.dataset.valueChoices || '';
      const raw = rawAttribute || rawDataset;
      if (!raw) {
        return [];
      }
      let decoded = raw;
      if (raw.includes('&')) {
        htmlDecoder.innerHTML = raw;
        decoded = htmlDecoder.value || raw;
      }
      try {
        const parsed = JSON.parse(decoded);
        return Array.isArray(parsed) ? parsed : [];
      } catch (err) {
        if (rawAttribute && rawAttribute !== decoded) {
          try {
            const parsed = JSON.parse(rawAttribute);
            return Array.isArray(parsed) ? parsed : [];
          } catch (innerErr) {
            return [];
          }
        }
        return [];
      }
    }

    function handleAbilityChange() {
      if (!abilitySelect) {
        return;
      }
      resetValueDescription();
      const option = abilitySelect.selectedOptions[0];
      if (!option) {
        hideValueInputs();
        return;
      }
      const requiresValue = option.dataset.requiresValue === 'true';
      if (!requiresValue) {
        hideValueInputs();
        return;
      }
      const labelText = option.dataset.valueLabel || '';
      if (valueLabelEl) {
        valueLabelEl.textContent = labelText ? `Wartość (${labelText})` : 'Wartość';
      }
      const valueKind = option.dataset.valueKind || '';
      const choices = parseChoiceDataset(option);
      if (Array.isArray(choices) && choices.length > 0) {
        showValueSelect(labelText, choices);
      } else {
        const valueType = option.dataset.valueType || 'text';
        showValueInput(labelText, valueType, valueKind);
      }
    }

    if (abilitySelect) {
      abilitySelect.addEventListener('change', handleAbilityChange);
      handleAbilityChange();
    }
    if (valueSelect) {
      valueSelect.addEventListener('change', updateValueDescriptionFromSelect);
    }
  });
}

function initArmoryWeaponTree() {
  const root = document.getElementById('armory-weapons-tree');
  if (!root) {
    return;
  }
  const treeBody = root.querySelector('[data-tree-body]');
  const emptyState = root.querySelector('[data-empty-state]');
  const filterEmptyState = root.querySelector('[data-filter-empty-state]');
  const filterInput = document.getElementById('weapons-filter');
  const sortButtons = Array.from(root.querySelectorAll('[data-sort-key]'));
  const canEdit = root.dataset.canEdit === 'true';
  const highlightWeaponId = root.dataset.highlightWeapon ? String(root.dataset.highlightWeapon) : '';

  let highlightRow = null;
  let highlightScrollPending = Boolean(highlightWeaponId);

  let rawData;
  try {
    rawData = root.dataset.weapons ? JSON.parse(root.dataset.weapons) : [];
  } catch (err) {
    rawData = [];
  }
  const nodeState = new Map();
  const sortState = { key: null, direction: 'none', type: 'text' };
  let filterQuery = '';

  const normalizeText = typeof normalizeName === 'function'
    ? (value) => normalizeName(value || '')
    : (value) => (value === undefined || value === null ? '' : String(value).toLowerCase());

  const nodeLookup = new Map();

  const hydrate = (node, level = 0, orderIndex = 0, parentId = null) => {
    const abilityItems = Array.isArray(node.abilities) ? node.abilities : [];
    const abilityLabels = abilityItems.map((ability) => ability.label || ability.raw || ability.slug || '');
    const abilityDescriptions = abilityItems.map((ability) => ability.description || ability.raw || '');
    const hydrated = {
      ...node,
      abilities: abilityItems,
      level: Number.isFinite(node.level) ? Number(node.level) : level,
      default_order: Number.isFinite(node.default_order) ? Number(node.default_order) : orderIndex,
      nameSort:
        typeof node.name_sort === 'string' && node.name_sort
          ? node.name_sort
          : normalizeText(node.name || ''),
      abilitiesSort:
        typeof node.abilities_sort === 'string' && node.abilities_sort
          ? node.abilities_sort
          : normalizeText(abilityLabels.join(' ')),
      range_value: Number.isFinite(Number(node.range_value))
        ? Number(node.range_value)
        : normalizeRangeValue(node.range),
      attacks_value: Number.isFinite(Number(node.attacks_value))
        ? Number(node.attacks_value)
        : Number(node.attacks ?? 0),
      ap: Number.isFinite(Number(node.ap)) ? Number(node.ap) : Number(node.ap ?? 0),
      cost: Number.isFinite(Number(node.cost)) ? Number(node.cost) : 0,
      cost_display:
        typeof node.cost_display === 'string' && node.cost_display
          ? node.cost_display
          : (Number.isFinite(Number(node.cost)) ? Number(node.cost).toFixed(2) : '0.00'),
      overrides: { ...(node.overrides || {}) },
      parent_id:
        node.parent_id !== undefined && node.parent_id !== null
          ? node.parent_id
          : parentId !== undefined && parentId !== null
            ? parentId
            : null,
      has_parent:
        node.has_parent !== undefined
          ? Boolean(node.has_parent)
          : node.parent_id !== undefined && node.parent_id !== null,
      parent_name: node.parent_name || '',
    };
    if (hydrated.attacks === undefined || hydrated.attacks === null) {
      hydrated.attacks = Math.round(hydrated.attacks_value);
    }
    hydrated.searchText = normalizeText(
      [
        hydrated.name || '',
        hydrated.range || '',
        String(hydrated.attacks ?? ''),
        String(hydrated.ap ?? ''),
        hydrated.parent_name || '',
        abilityLabels.join(' '),
        abilityDescriptions.join(' '),
      ]
        .filter((part) => part && part.length)
        .join(' '),
    );
    nodeLookup.set(String(hydrated.id), hydrated);

    const childLevel = hydrated.level + 1;
    hydrated.children = Array.isArray(node.children)
      ? node.children.map((child, idx) =>
          hydrate(
            child,
            Number.isFinite(child.level) ? Number(child.level) : childLevel,
            Number.isFinite(child.default_order) ? Number(child.default_order) : idx,
            hydrated.id,
          ),
        )
      : [];
    if (!nodeState.has(hydrated.id) && hydrated.children.length) {
      nodeState.set(hydrated.id, { expanded: false });
    }
    return hydrated;
  };

  const treeData = Array.isArray(rawData)
    ? rawData.map((node, index) =>
        hydrate(
          node,
          Number.isFinite(node.level) ? Number(node.level) : 0,
          Number.isFinite(node.default_order) ? Number(node.default_order) : index,
          node.parent_id !== undefined && node.parent_id !== null ? node.parent_id : null,
        ),
      )
    : [];

  if (highlightWeaponId && nodeLookup.has(highlightWeaponId)) {
    const visited = new Set();
    let current = nodeLookup.get(highlightWeaponId);
    while (current && current.parent_id !== null && !visited.has(current.id)) {
      visited.add(current.id);
      const parentId = current.parent_id;
      const state = nodeState.get(parentId) || {};
      if (state.expanded === false) {
        nodeState.set(parentId, { ...state, expanded: true });
      }
      current = nodeLookup.get(String(parentId));
    }
  }

  const restoreDefaultOrder = (nodes) => {
    nodes.sort((a, b) => (a.default_order ?? 0) - (b.default_order ?? 0));
    nodes.forEach((node) => {
      if (Array.isArray(node.children) && node.children.length) {
        restoreDefaultOrder(node.children);
      }
    });
  };

  const updateSortIndicators = () => {
    const indicatorSymbols = { asc: '▲', desc: '▼' };
    sortButtons.forEach((button) => {
      const indicator = button.querySelector('.armory-tree-sort-indicator');
      const key = button.dataset.sortKey;
      const isActive = sortState.key === key && sortState.direction !== 'none';
      button.dataset.sortDirection = isActive ? sortState.direction : 'none';
      if (indicator) {
        indicator.textContent = isActive ? indicatorSymbols[sortState.direction] || '' : '';
      }
    });
  };

  const sortAccessors = {
    name: (node) => node.nameSort || '',
    range: (node) => (Number.isFinite(node.range_value) ? node.range_value : 0),
    attacks: (node) => (Number.isFinite(node.attacks_value) ? node.attacks_value : 0),
    ap: (node) => (Number.isFinite(node.ap) ? node.ap : 0),
    abilities: (node) => node.abilitiesSort || '',
    cost: (node) => (Number.isFinite(node.cost) ? node.cost : 0),
  };

  const sortBranch = (nodes, comparator) => {
    nodes.sort(comparator);
    nodes.forEach((node) => {
      if (Array.isArray(node.children) && node.children.length) {
        sortBranch(node.children, comparator);
      }
    });
  };

  const applySort = () => {
    if (!treeData.length) {
      return;
    }
    if (sortState.direction === 'none' || !sortState.key) {
      restoreDefaultOrder(treeData);
      return;
    }
    restoreDefaultOrder(treeData);
    const accessor = sortAccessors[sortState.key];
    if (typeof accessor !== 'function') {
      return;
    }
    const comparator = (a, b) => {
      const rawA = accessor(a);
      const rawB = accessor(b);
      let result = 0;
      if (sortState.type === 'number') {
        const valueA = Number.isFinite(rawA) ? rawA : Number.NEGATIVE_INFINITY;
        const valueB = Number.isFinite(rawB) ? rawB : Number.NEGATIVE_INFINITY;
        result = valueA - valueB;
      } else {
        const textA = String(rawA || '');
        const textB = String(rawB || '');
        result = textA.localeCompare(textB, undefined, { sensitivity: 'base' });
      }
      if (result === 0) {
        result = (a.default_order ?? 0) - (b.default_order ?? 0);
      }
      return sortState.direction === 'asc' ? result : -result;
    };
    sortBranch(treeData, comparator);
  };

  const computeVisibility = (nodes) => {
    let visibleCount = 0;
    nodes.forEach((node) => {
      const childVisible = computeVisibility(Array.isArray(node.children) ? node.children : []);
      const matches = !filterQuery || node.searchText.includes(filterQuery);
      const isVisible = matches || childVisible > 0;
      node._matches = matches;
      node._visible = isVisible;
      node._visibleChildren = childVisible;
      if (isVisible) {
        visibleCount += 1;
      }
    });
    return visibleCount;
  };

  const createInheritanceLabel = (isOverridden, indentRem = 0) => {
    const label = document.createElement('div');
    label.className = 'text-muted small';
    label.textContent = isOverridden ? 'Nadpisano' : 'Dziedziczone';
    if (indentRem > 0) {
      label.style.paddingLeft = `${indentRem}rem`;
    }
    return label;
  };

  const renderNode = (node, rows) => {
    if (!node._visible) {
      return;
    }
    const isExpanded = filterQuery ? true : (nodeState.get(node.id)?.expanded !== false);
    const row = document.createElement('div');
    row.className = 'armory-tree-row row g-3 align-items-start px-3 py-3 border-bottom';
    row.dataset.nodeId = String(node.id);

    if (highlightWeaponId && String(node.id) === highlightWeaponId) {
      row.classList.add('armory-tree-highlight');
      highlightRow = row;
    }

    const nameCol = document.createElement('div');
    nameCol.className = 'col-12 col-lg-3 d-flex flex-column gap-1';
    const nameWrapper = document.createElement('div');
    nameWrapper.className = 'd-flex align-items-center gap-2';
    const nameIndent = Math.max(0, node.level) * 1.5;
    nameWrapper.style.paddingLeft = `${nameIndent}rem`;

    const toggleContainer = document.createElement('div');
    toggleContainer.className = 'flex-shrink-0';
    const toggleWidthRem = 1.5;
    toggleContainer.style.width = `${toggleWidthRem}rem`;
    if (Array.isArray(node.children) && node.children.length) {
      const toggle = document.createElement('button');
      toggle.type = 'button';
      toggle.className = 'btn btn-link btn-sm p-0 armory-tree-toggle';
      toggle.innerHTML = `<span aria-hidden="true">${isExpanded ? '▾' : '▸'}</span>`;
      toggle.setAttribute('aria-label', isExpanded ? 'Zwiń potomne' : 'Rozwiń potomne');
      toggle.disabled = Boolean(filterQuery);
      toggle.addEventListener('click', (event) => {
        event.preventDefault();
        const current = nodeState.get(node.id) || { expanded: true };
        nodeState.set(node.id, { expanded: !current.expanded });
        applyFilterAndRender();
      });
      toggleContainer.appendChild(toggle);
    } else {
      const spacer = document.createElement('span');
      spacer.style.display = 'inline-block';
      spacer.style.width = '0.75rem';
      spacer.style.height = '1rem';
      toggleContainer.appendChild(spacer);
    }
    nameWrapper.appendChild(toggleContainer);

    const nameText = document.createElement('span');
    nameText.textContent = node.name || 'Bez nazwy';
    nameWrapper.appendChild(nameText);
    nameCol.appendChild(nameWrapper);
    if (node.has_parent) {
      const nameLabelIndent = nameIndent + toggleWidthRem;
      nameCol.appendChild(createInheritanceLabel(Boolean(node.overrides?.name), nameLabelIndent));
    }

    const rangeCol = document.createElement('div');
    rangeCol.className = 'col-6 col-sm-4 col-lg-1 d-flex flex-column gap-1';
    const rangeValue = node.range && String(node.range).trim() ? node.range : '-';
    const rangeText = document.createElement('span');
    if (!node.range || !String(node.range).trim()) {
      rangeText.className = 'text-muted';
    }
    rangeText.textContent = rangeValue;
    rangeCol.appendChild(rangeText);
    if (node.has_parent) {
      rangeCol.appendChild(createInheritanceLabel(Boolean(node.overrides?.range)));
    }

    const attacksCol = document.createElement('div');
    attacksCol.className = 'col-6 col-sm-4 col-lg-1 d-flex flex-column gap-1';
    const attacksText = document.createElement('span');
    attacksText.textContent = String(node.attacks ?? Math.round(node.attacks_value ?? 0));
    attacksCol.appendChild(attacksText);
    if (node.has_parent) {
      attacksCol.appendChild(createInheritanceLabel(Boolean(node.overrides?.attacks)));
    }

    const apCol = document.createElement('div');
    apCol.className = 'col-6 col-sm-4 col-lg-1 d-flex flex-column gap-1';
    const apText = document.createElement('span');
    apText.textContent = String(Number.isFinite(node.ap) ? node.ap : 0);
    apCol.appendChild(apText);
    if (node.has_parent) {
      apCol.appendChild(createInheritanceLabel(Boolean(node.overrides?.ap)));
    }

    const abilitiesCol = document.createElement('div');
    abilitiesCol.className = 'col-12 col-lg-3 d-flex flex-column gap-1 mt-2 mt-lg-0 justify-content-lg-center';
    if (Array.isArray(node.abilities) && node.abilities.length) {
      const abilityWrapper = document.createElement('div');
      abilityWrapper.className = 'd-flex flex-wrap gap-1';
      node.abilities.forEach((ability) => {
        const badge = document.createElement('span');
        badge.className = 'badge text-bg-secondary';
        badge.textContent = ability.label || ability.raw || ability.slug || '-';
        const title = ability.description || ability.raw || '';
        if (title) {
          badge.title = title;
        }
        abilityWrapper.appendChild(badge);
      });
      abilitiesCol.appendChild(abilityWrapper);
    } else {
      const empty = document.createElement('span');
      empty.className = 'text-muted';
      empty.textContent = '-';
      abilitiesCol.appendChild(empty);
    }
    if (node.has_parent) {
      abilitiesCol.appendChild(createInheritanceLabel(Boolean(node.overrides?.tags)));
    }

    const costCol = document.createElement('div');
    costCol.className = 'col-6 col-sm-4 col-lg-1 d-flex flex-column gap-1 mt-2 mt-lg-0 justify-content-lg-center';
    const costText = document.createElement('span');
    costText.textContent = node.cost_display || Number(node.cost || 0).toFixed(2);
    costCol.appendChild(costText);

    const actionsCol = document.createElement('div');
    actionsCol.className = 'col-12 col-lg-2 d-flex justify-content-lg-end align-items-lg-center mt-2 mt-lg-0';
    if (canEdit) {
      const group = document.createElement('div');
      group.className = 'btn-group btn-group-sm';
      const editLink = document.createElement('a');
      editLink.className = 'btn btn-outline-secondary';
      editLink.href = node.edit_url;
      editLink.textContent = 'Edytuj';
      group.appendChild(editLink);

      const deleteForm = document.createElement('form');
      deleteForm.method = 'post';
      deleteForm.action = node.delete_url;
      deleteForm.addEventListener('submit', (event) => {
        if (!confirm('Usunąć broń?')) {
          event.preventDefault();
        }
      });
      const deleteButton = document.createElement('button');
      deleteButton.type = 'submit';
      deleteButton.className = 'btn btn-outline-danger';
      deleteButton.textContent = 'Usuń';
      deleteForm.appendChild(deleteButton);
      group.appendChild(deleteForm);

      actionsCol.appendChild(group);
    } else {
      const readonly = document.createElement('span');
      readonly.className = 'text-muted small';
      readonly.textContent = 'Tylko podgląd';
      actionsCol.appendChild(readonly);
    }

    if (filterQuery && !node._matches && node._visibleChildren > 0) {
      row.classList.add('text-muted');
    }

    row.appendChild(nameCol);
    row.appendChild(rangeCol);
    row.appendChild(attacksCol);
    row.appendChild(apCol);
    row.appendChild(abilitiesCol);
    row.appendChild(costCol);
    row.appendChild(actionsCol);
    treeBody.appendChild(row);
    rows.push(row);

    const showChildren = Array.isArray(node.children) && node.children.length && (filterQuery ? true : isExpanded);
    if (showChildren) {
      node.children.forEach((child) => {
        renderNode(child, rows);
      });
    }
  };

  const renderTree = (visibleCount) => {
    if (!treeBody) {
      return;
    }
    treeBody.innerHTML = '';
    sortButtons.forEach((button) => {
      button.disabled = !treeData.length;
    });
    if (!treeData.length) {
      if (filterInput) {
        filterInput.disabled = true;
        filterInput.placeholder = 'Brak pozycji do filtrowania';
      }
      if (emptyState) {
        emptyState.classList.remove('d-none');
      }
      if (filterEmptyState) {
        filterEmptyState.classList.add('d-none');
      }
      return;
    }
    if (filterInput && filterInput.disabled) {
      filterInput.disabled = false;
      filterInput.placeholder = 'Wpisz nazwę, zdolność lub inną cechę';
    }
    if (filterQuery && visibleCount === 0) {
      if (filterEmptyState) {
        filterEmptyState.classList.remove('d-none');
      }
      if (emptyState) {
        emptyState.classList.add('d-none');
      }
      return;
    }
    if (emptyState) {
      emptyState.classList.add('d-none');
    }
    if (filterEmptyState) {
      filterEmptyState.classList.add('d-none');
    }
    const rows = [];
    highlightRow = null;
    treeData.forEach((node) => {
      renderNode(node, rows);
    });
    if (rows.length) {
      rows[rows.length - 1].classList.remove('border-bottom');
    }

    if (highlightRow && highlightScrollPending) {
      highlightScrollPending = false;
      if (typeof highlightRow.scrollIntoView === 'function') {
        requestAnimationFrame(() => {
          highlightRow.scrollIntoView({ block: 'center' });
        });
      }
    }
  };

  const applyFilterAndRender = () => {
    applySort();
    const visibleCount = computeVisibility(treeData);
    renderTree(visibleCount);
    updateSortIndicators();
  };

  sortButtons.forEach((button) => {
    const sortKey = button.dataset.sortKey;
    const sortType = button.dataset.sortType || 'text';
    button.addEventListener('click', (event) => {
      event.preventDefault();
      if (!treeData.length) {
        return;
      }
      let nextDirection = 'asc';
      if (sortState.key === sortKey) {
        nextDirection = sortState.direction === 'asc' ? 'desc' : sortState.direction === 'desc' ? 'none' : 'asc';
      }
      sortState.key = nextDirection === 'none' ? null : sortKey;
      sortState.direction = nextDirection;
      sortState.type = sortType;
      applyFilterAndRender();
    });
  });

  if (filterInput) {
    filterInput.addEventListener('input', () => {
      filterQuery = normalizeText(filterInput.value || '');
      applyFilterAndRender();
    });
  }

  applyFilterAndRender();
}

document.addEventListener('DOMContentLoaded', () => {
  initAbilityPickers();
  initNumberPickers();
  initRangePickers();
  initWeaponPickers();
  initRosterEditor();
  initWeaponDefaults();
  initSpellAbilityForms();
  initArmoryWeaponTree();
});<|MERGE_RESOLUTION|>--- conflicted
+++ resolved
@@ -3903,11 +3903,7 @@
       if (!previous) {
         return false;
       }
-<<<<<<< HEAD
       parent.insertBefore(container, previous);
-=======
-      container.parentElement.insertBefore(container, previous);
->>>>>>> 67dc92e5
       return true;
     }
     if (direction === 'down') {
@@ -3915,77 +3911,13 @@
       if (!next) {
         return false;
       }
-<<<<<<< HEAD
       parent.insertBefore(next, container);
       parent.insertBefore(container, next.nextSibling);
-=======
-      const afterNext = next.nextElementSibling;
-      container.parentElement.insertBefore(next, container);
-      container.parentElement.insertBefore(container, afterNext);
->>>>>>> 67dc92e5
       return true;
     }
     return false;
   }
 
-<<<<<<< HEAD
-=======
-  async function handlePairedMove(pair, direction) {
-    if (!pair || !direction) {
-      return;
-    }
-    const listElement = rosterListEl || ensureRosterList();
-    if (!listElement) {
-      return;
-    }
-    const topEntry = getEntryElementFromItem(
-      listElement.querySelector(`[data-roster-item][data-roster-unit-id="${pair.topId}"]`),
-    );
-    const bottomEntry = getEntryElementFromItem(
-      listElement.querySelector(`[data-roster-item][data-roster-unit-id="${pair.bottomId}"]`),
-    );
-    if (!topEntry || !bottomEntry) {
-      return;
-    }
-    const topContainer = getListItemContainer(topEntry);
-    const bottomContainer = getListItemContainer(bottomEntry);
-    const areAdjacent = (() => {
-      if (!topContainer || !bottomContainer) {
-        return false;
-      }
-      let cursor = topContainer.nextElementSibling;
-      while (cursor && !cursor.hasAttribute('data-roster-entry')) {
-        cursor = cursor.nextElementSibling;
-      }
-      return cursor === bottomContainer;
-    })();
-    if (!areAdjacent) {
-      unlockPairByKey(createPairKey(pair.topId, pair.bottomId));
-      renderLockButtons();
-      updateMoveButtonStates(rosterListEl);
-      return;
-    }
-    const sequence = direction === 'up'
-      ? [
-          { entry: topEntry, direction: 'up' },
-          { entry: bottomEntry, direction: 'up' },
-        ]
-      : [
-          { entry: bottomEntry, direction: 'down' },
-          { entry: topEntry, direction: 'down' },
-        ];
-    /* eslint-disable no-await-in-loop */
-    for (const step of sequence) {
-      const moveForm = findMoveForm(step.entry, step.direction);
-      await submitMoveRequest(moveForm, { moveDom: false });
-      moveEntryDom(step.entry, step.direction);
-    }
-    /* eslint-enable no-await-in-loop */
-    refreshLockTargets();
-    updateMoveButtonStates(rosterListEl);
-  }
-
->>>>>>> 67dc92e5
   function updateMoveButtonStates(listElement) {
     if (!isEditable || !listElement) {
       return;
@@ -4035,22 +3967,6 @@
         form.addEventListener('click', (event) => {
           event.stopPropagation();
         });
-<<<<<<< HEAD
-=======
-        form.addEventListener('submit', (event) => {
-          event.preventDefault();
-          const directionInput = form.querySelector('input[name="direction"]');
-          const direction = directionInput ? String(directionInput.value || '') : '';
-          const unitId = getUnitIdFromEntry(entry);
-          const pairKey = unitId ? lockedPairLookup.get(unitId) : null;
-          const pair = pairKey ? lockedPairs.get(pairKey) : null;
-          if (pair) {
-            handlePairedMove(pair, direction === 'up' ? 'up' : 'down');
-            return;
-          }
-          submitMoveRequest(form);
-        });
->>>>>>> 67dc92e5
       });
     }
     const listElement = item.closest('[data-roster-list]') || rosterListEl;
