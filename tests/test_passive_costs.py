--- conflicted
+++ resolved
@@ -165,7 +165,6 @@
     assert diff_both == pytest.approx(diff_niewrazliwy + diff_regeneracja, rel=1e-6)
 
 
-<<<<<<< HEAD
 def test_szpica_defense_modifier_matches_table() -> None:
     quality = 4
     defense = 4
@@ -192,12 +191,10 @@
     expected_delta = round(2.0 * range_mod * ap_mod * 0.5, 2)
 
     assert cost_with - cost_without == pytest.approx(expected_delta, rel=1e-6)
-=======
 def test_instynkt_cost_scaling_with_toughness() -> None:
     assert costs.passive_cost("instynkt", 5) == pytest.approx(-5)
 
 
 def test_instynkt_aura_and_order_costs() -> None:
     assert costs.passive_cost("instynkt", 8, True) == pytest.approx(8)
-    assert costs.passive_cost("instynkt", 10, True) == pytest.approx(10)
->>>>>>> 2401fc40
+    assert costs.passive_cost("instynkt", 10, True) == pytest.approx(10)