--- conflicted
+++ resolved
@@ -19,6 +19,7 @@
     assert result is loadout
     passive_section = result.get("passive", {})
     assert passive_section.get("inne") == 1
+    assert passive_section.get("strzelec") == 1
     assert costs.ability_identifier("strzelec") in {
         costs.ability_identifier(key) for key in passive_section
     }
@@ -52,42 +53,8 @@
     assert passive_section[key] == 1
 
 
-<<<<<<< HEAD
-def test_classification_prefers_warrior_on_tie() -> None:
-    result = rosters._classification_from_totals(10, 10)
-
-    assert result is not None
-    assert result["slug"] == "wojownik"
-
-
 def test_classification_respects_available_slugs() -> None:
     result = rosters._classification_from_totals(12, 12, {"strzelec"})
 
     assert result is not None
-    assert result["slug"] == "strzelec"
-=======
-def test_apply_classification_uses_role_slug_map() -> None:
-    loadout = {"passive": {}}
-    classification = {"slug": "strzelec"}
-
-    result = rosters._apply_classification_to_loadout(
-        loadout,
-        classification,
-        role_slug_map={"strzelec": "Strzelec"},
-    )
-
-    passive_section = result.get("passive", {})
-    assert passive_section.get("Strzelec") == 1
-    assert list(passive_section.keys()) == ["Strzelec"]
-
-
-def test_classification_prefers_warrior_on_tie() -> None:
-    classification = rosters._classification_from_totals(
-        10,
-        10,
-        {"wojownik", "strzelec"},
-    )
-
-    assert classification is not None
-    assert classification.get("slug") == "wojownik"
->>>>>>> 7590f2a4
+    assert result["slug"] == "strzelec"